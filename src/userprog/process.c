#include "userprog/process.h"
#include "filesys/directory.h"
#include "filesys/filesys.h"
#include "list.h"
#include "threads/flags.h"
#include "threads/init.h"
#include "threads/interrupt.h"
#include "threads/malloc.h"
#include "threads/palloc.h"
#include "threads/synch.h"
#include "threads/thread.h"
#include "threads/vaddr.h"
#include "userprog/gdt.h"
#include "userprog/pagedir.h"
#include "userprog/tss.h"
#include <debug.h>
#include <inttypes.h>
#include <round.h>
#include <stdint.h>
#include <stdio.h>
#include <stdlib.h>
#include <string.h>

static struct semaphore temporary;
static thread_func start_process NO_RETURN;
static thread_func start_pthread NO_RETURN;
static bool load(const char* file_name, void (**eip)(void), void** esp);
bool setup_thread(void (**eip)(void), void** esp, stub_fun sf, pthread_fun tf, void* arg);

/* is_valid_buffer - Returns whether the first size bytes of the buffer pointed to by ptr are in
 * user space and mapped. */
bool is_valid_buffer(void* ptr, size_t size) {
  /* NULL is an invalid buffer */
  if (ptr == NULL)
    return false;

  /* If the first byte of ptr does not lie in user space or the address pointed to is unmapped,
   * return false */
  if (!is_user_vaddr(ptr) || pagedir_get_page(thread_current()->pcb->pagedir, ptr) == NULL)
    return false;

  /* If the last byte of ptr does not lie in user space or the address pointed to is unmapped,
   * return false */
  if (!is_user_vaddr((void*)((char*)ptr + size)) ||
      pagedir_get_page(thread_current()->pcb->pagedir, (void*)((char*)ptr + size)) == NULL)
    return false;

  return true;
}

/* is_valid_string - Returns whether the entirety of the string the char* passed in points to is in
 * user space and mapped. */
bool is_valid_string(char* ptr) {
  /* Initial check to make sure ptr is not null, a valid user address, and mapped to a valid page */
  if (ptr == NULL || !is_user_vaddr(ptr) ||
      pagedir_get_page(thread_current()->pcb->pagedir, ptr) == NULL)
    return false;

  /* Repeat the checks from before byte by byte until a null byte is reached */
  char c = *ptr;
  while (c != '\0') {
    c = *ptr++;

    /* If ptr is not a valid user address or is unmapped, return false */
    if (!is_user_vaddr(ptr) || pagedir_get_page(thread_current()->pcb->pagedir, ptr) == NULL) {
      return false;
    }
  }

  return true;
}

/* get_fd_table_entry - Returns the file descriptor matching the id passed in. If no match is found
 * returns NULL. */
struct fd_table_entry* get_fd_table_entry(uint32_t fd) {
  struct list* fd_table_ptr = &thread_current()->pcb->fd_table;
  struct fd_table_entry* curr_fd;

  /* Iterate through the file descriptor table in the current thread */
  struct list_elem* curr = list_begin(fd_table_ptr);
  while (curr != list_end(fd_table_ptr)) {
    curr_fd = list_entry(curr, struct fd_table_entry, elem);

    /* If a match is found, break */
    if (curr_fd->fd == fd) {
      break;
    }

    curr = list_next(curr);
  }

  /* If we reached the end no matches were found, return NULL, else return the matched file
   * descriptor */
  if (curr == list_end(fd_table_ptr)) {
    return NULL;
  } else {
    return curr_fd;
  }
}

/* Initializes user programs in the system by ensuring the main
   thread has a minimal PCB so that it can execute and wait for
   the first user process. Any additions to the PCB should be also
   initialized here if main needs those members */
void userprog_init(void) {
  struct thread* t = thread_current();
  bool success;

  /* Allocate process control block
     It is important that this is a call to calloc and not malloc,
     so that t->pcb->pagedir is guaranteed to be NULL (the kernel's
     page directory) when t->pcb is assigned, because a timer interrupt
     can come at any time and activate our pagedir */
  t->pcb = calloc(sizeof(struct process), 1);
  success = t->pcb != NULL;

  /* Kill the kernel if we did not succeed */
  ASSERT(success);

  /* Initialize child process list and file descriptor table in the PCB */
  list_init(&t->pcb->child_processes);
  list_init(&t->pcb->fd_table);
}

/* Starts a new thread running a user program loaded from
   FILENAME. The new thread may be scheduled (and may even exit)
   before process_execute() returns. Returns the new process's
   process id, or TID_ERROR if the thread cannot be created. */
pid_t process_execute(const char* file_name) {
  char* fn_copy;
  tid_t tid;

  /* Initialize the child's process_status, erroring if malloc fails */
  struct process_status* child_status = malloc(sizeof(struct process_status));
  if (child_status == NULL) {
    free(child_status);
    return TID_ERROR;
  }
  list_push_back(&thread_current()->pcb->child_processes, &child_status->elem);
  child_status->exit_code = 0;
  sema_init(&child_status->is_dead, 0);
  child_status->success = false;
  arc_init_with(child_status, 2);

  /* Initialize semaphore to wait on the child process */
  sema_init(&temporary, 0);

  /* Make a copy of FILE_NAME.
     Otherwise there's a race between the caller and load(). */
  fn_copy = palloc_get_page(0);
  if (fn_copy == NULL)
    return TID_ERROR;
  strlcpy(fn_copy, file_name, PGSIZE);

  /* Initialize the child arguments passed into start_process, erroring if malloc fails */
  struct start_thread_arg* child_args = malloc(sizeof(struct start_thread_arg));
  if (child_args == NULL) {
    free(child_status);
    free(child_args);
    return TID_ERROR;
  }
  child_args->file_name = fn_copy;
  child_args->status = child_status;

  /* Create a new thread to execute FILE_NAME. */
  tid = thread_create(file_name, PRI_DEFAULT, start_process, child_args);
  sema_down(&child_status->is_dead);
  free(child_args);

  /* If child fails to load, free shared data. Everything else
     is freed in start_process when it fails to load */
  if (!child_status->success) {
    list_remove(&child_status->elem);
    free(child_status);
    return TID_ERROR;
  }

  /* Free the copy of FILE_NAME if thread creation failed */
  if (tid == TID_ERROR)
    palloc_free_page(fn_copy);

  return tid;
}

/* A thread function that loads a user process and starts it running. */
static void start_process(void* args_) {
  /* Cast generic pointer passed in and get the arguments passed in*/
  struct start_thread_arg* args = (struct start_thread_arg*)args_;
  char* file_name = args->file_name;
  struct process_status* status = args->status;

  struct thread* t = thread_current();
  struct intr_frame if_;
  bool success, pcb_success;

  /* Set pid of child thread to that of the current thread */
  status->pid = t->tid;

  /* Allocate process control block */
  struct process* new_pcb = malloc(sizeof(struct process));
  success = pcb_success = new_pcb != NULL;

  /* Initialize process control block */
  if (success) {
    /* Ensure that timer_interrupt() -> schedule() -> process_activate()
       does not try to activate our uninitialized pagedir */
    new_pcb->pagedir = NULL;
    t->pcb = new_pcb;

    /* Initialize pcb lock */
    lock_init(&t->pcb->pcb_lock);

    /* Make child point to its status */
    t->pcb->status = status;

    /* Continue initializing the PCB as normal */
    t->pcb->main_thread = t;
    strlcpy(t->pcb->process_name, t->name, sizeof t->name);

    /* Initialize the PCB's child process list and file descriptor table */
    list_init(&t->pcb->child_processes);
    list_init(&t->pcb->fd_table);

    /* Initialize synchronization primitive ids */
    t->pcb->num_locks = 0;
    t->pcb->num_semas = 0;

    /* Initialize user thread information */
    t->final_exiter = true;
    list_init(&t->pcb->pthread_statuses);
    list_init(&t->pcb->current_threads);

    /* Initialize exit cond var */
    cond_init(&t->pcb->exit_cv);

    t->pcb->is_dying = false;
  }

  /* Initialize interrupt frame and load executable. */
  if (success) {
    memset(&if_, 0, sizeof if_);
    if_.gs = if_.fs = if_.es = if_.ds = if_.ss = SEL_UDSEG;
    if_.cs = SEL_UCSEG;
    if_.eflags = FLAG_IF | FLAG_MBS;
    success = load(file_name, &if_.eip, &if_.esp);

    /* Initialize FPU for intr_frame */
    uint8_t tmp[108];
    asm volatile("fsave (%0)" : : "g"(&tmp));     /* Save parent thread's FPU */
    asm volatile("fninit");                       /* Initialize FPU for child thread */
    asm volatile("fsave (%0)" : : "g"(&if_.fpu)); /* Save newly initialized FPU for child thread */
    asm volatile("frstor (%0)" : : "g"(&tmp)); /* Restore parent thread's FPU to continue routine */
  }

  /* Handle failure with succesful PCB malloc. Must free the PCB */
  if (!success && pcb_success) {
    /* Avoid race where PCB is freed before t->pcb is set to NULL
       If this happens, then an unfortuantely timed timer interrupt
       can try to activate the pagedir, but it is now freed memory */
    struct process* pcb_to_free = t->pcb;
    sema_up(&(t->pcb->status->is_dead));
    t->pcb = NULL;
    free(pcb_to_free);
  }

  /* Clean up. Exit on failure or jump to userspace */
  palloc_free_page(file_name);
  if (!success) {
    sema_up(&temporary);
    thread_exit();
  } else {
    t->pcb->status->success = true;
  }
  sema_up(&t->pcb->status->is_dead);

  /* Initialize FPU */
  asm volatile("fninit");

  /* Start the user process by simulating a return from an
     interrupt, implemented by intr_exit (in
     threads/intr-stubs.S).  Because intr_exit takes all of its
     arguments on the stack in the form of a `struct intr_frame',
     we just point the stack pointer (%esp) to our stack frame
     and jump to it. */
  asm volatile("movl %0, %%esp; jmp intr_exit" : : "g"(&if_) : "memory");
  NOT_REACHED();
}

/* Waits for process with PID child_pid to die and returns its exit status.
   If it was terminated by the kernel (i.e. killed due to an
   exception), returns -1.  If child_pid is invalid or if it was not a
   child of the calling process, or if process_wait() has already
   been successfully called for the given PID, returns -1
   immediately, without waiting.

   This function will be implemented in problem 2-2.  For now, it
   does nothing. */
int process_wait(pid_t pid) {
  /* Find the child process in child_processes, removing it if found to prevent double waits */
  struct list* child_processes_ptr = &thread_current()->pcb->child_processes;
  struct process_status* child_process_status;

  struct list_elem* curr = list_begin(child_processes_ptr);
  while (curr != list_end(child_processes_ptr)) {
    child_process_status = list_entry(curr, struct process_status, elem);
    if (child_process_status->pid == pid) {
      list_remove(&child_process_status->elem);
      break;
    }
    curr = list_next(curr);
  }

  /* If we didn't find the matching child, return -1.
     The process with the pid passed in is not a direct child, or we already called wait on it. */
  if (curr == list_end(child_processes_ptr)) {
    return -1;
  }

  /* Wait for the child process to finish executing */
  sema_down(&child_process_status->is_dead);

  /* Decrement ref_count and free child status if ref_count reaches 0.
     Return the child process' exit code. */
  int exit_code = child_process_status->exit_code;
  arc_drop_call_cl(child_process_status, NULL);

  return exit_code;
}

/* Free the current process's resources. */
void process_exit(void) {
  struct thread* curr_thread = thread_current();
  uint32_t* pd;

  /* If this thread does not have a PCB, exit immediately */
  if (curr_thread->pcb == NULL) {
    thread_exit();
    NOT_REACHED();
  }

  /* Destroy the current process's page directory and switch back
     to the kernel-only page directory. */
  pd = curr_thread->pcb->pagedir;
  if (pd != NULL) {
    /* Correct ordering here is crucial.  We must set
       curr_thread->pcb->pagedir to NULL before switching page directories,
       so that a timer interrupt can't switch back to the
       process page directory.  We must activate the base page
       directory before destroying the process's page
       directory, or our active page directory will be one
       that's been freed (and cleared). */
    curr_thread->pcb->pagedir = NULL;
    pagedir_activate(NULL);
    pagedir_destroy(pd);
  }

  /* Decrement ref count in shared status.
    If ref_count reaches 0, free shared status */
  struct process_status* status = curr_thread->pcb->status;
  arc_drop_call_cl(status, NULL);

  /* Clean up child process list */
  struct list* child_processes_ptr = &curr_thread->pcb->child_processes;
  struct process_status* child_process_status;

  struct list_elem* curr = list_begin(child_processes_ptr);
  while (curr != list_end(child_processes_ptr)) {
    child_process_status = list_entry(curr, struct process_status, elem);

    /* Move to next before freeing child_process_status to prevent next from being set to the wrong
     * address */
    curr = list_next(curr);

    /* Decrement reference count in each shared status. Free if ref_count reaches 0. */
    void lst_rm_callback(struct process_status * child_process_status, void* args UNUSED) {
      list_remove(&child_process_status->elem);
    }
    closure_t lst_rm_callback_cl;
    closure_init(&lst_rm_callback_cl, child_process_status, lst_rm_callback);
    arc_drop_call_cl(child_process_status, &lst_rm_callback_cl);
  }

  /* Clean up file descriptor table */
  struct list* fd_table_ptr = &curr_thread->pcb->fd_table;
  struct fd_table_entry* fdt_entry;

  curr = list_begin(fd_table_ptr);
  while (curr != list_end(fd_table_ptr)) {
    fdt_entry = list_entry(curr, struct fd_table_entry, elem);

    /* Move to next before freeing child_process_status to prevent next from being set to the wrong
     * address */
    curr = list_next(curr);

    /* Free the file descriptor and remove it from the file descriptor table */
    list_remove(&fdt_entry->elem);
    file_close(fdt_entry->file);
    free(fdt_entry);
  }

  /* Exit user threads */
  lock_acquire(&curr_thread->pcb->pcb_lock);
  while (!list_empty(&curr_thread->pcb->current_threads)) {
    struct list_elem* e = list_pop_back(&curr_thread->pcb->current_threads);
    struct thread* thread = list_entry(e, struct thread, allelem);
    pthread_join(thread->tid);
    cond_wait(&curr_thread->pcb->exit_cv, &curr_thread->pcb->pcb_lock);
  }
  lock_release(&curr_thread->pcb->pcb_lock);

  /* Clean up synchronization primitives */
  int num_locks = curr_thread->pcb->num_locks;
  int num_semas = curr_thread->pcb->num_semas;

  for (int i = 0; i < num_locks; i++) {
    struct lock* lck_ptr = curr_thread->pcb->locks[i];
    if (lck_ptr->holder != NULL)
      list_remove(&lck_ptr->elem);
    free(lck_ptr);
  }

  for (int i = 0; i < num_semas; i++)
    free(curr_thread->pcb->semaphores[i]);

  /* Mark the child thread as dead */
  sema_up(&status->is_dead);

  /* Close the now-stopped executable and allow writing to it */
  file_close(curr_thread->pcb->executable);

  /* Free the PCB of this process and kill this thread
     Avoid race where PCB is freed before t->pcb is set to NULL
     If this happens, then an unfortuantely timed timer interrupt
     can try to activate the pagedir, but it is now freed memory */
  curr_thread->pcb = NULL;
  free(curr_thread->pcb);

  sema_up(&temporary);
  thread_exit();
}

/* Sets up the CPU for running user code in the current
   thread. This function is called on every context switch. */
void process_activate(void) {
  struct thread* t = thread_current();

  /* Activate thread's page tables. */
  if (t->pcb != NULL && t->pcb->pagedir != NULL)
    pagedir_activate(t->pcb->pagedir);
  else
    pagedir_activate(NULL);

  /* Set thread's kernel stack for use in processing interrupts.
     This does nothing if this is not a user process. */
  tss_update();
}

/* We load ELF binaries.  The following definitions are taken
   from the ELF specification, [ELF1], more-or-less verbatim.  */

/* ELF types.  See [ELF1] 1-2. */
typedef uint32_t Elf32_Word, Elf32_Addr, Elf32_Off;
typedef uint16_t Elf32_Half;

/* For use with ELF types in printf(). */
#define PE32Wx PRIx32 /* Print Elf32_Word in hexadecimal. */
#define PE32Ax PRIx32 /* Print Elf32_Addr in hexadecimal. */
#define PE32Ox PRIx32 /* Print Elf32_Off in hexadecimal. */
#define PE32Hx PRIx16 /* Print Elf32_Half in hexadecimal. */

/* Executable header.  See [ELF1] 1-4 to 1-8.
   This appears at the very beginning of an ELF binary. */
struct Elf32_Ehdr {
  unsigned char e_ident[16];
  Elf32_Half e_type;
  Elf32_Half e_machine;
  Elf32_Word e_version;
  Elf32_Addr e_entry;
  Elf32_Off e_phoff;
  Elf32_Off e_shoff;
  Elf32_Word e_flags;
  Elf32_Half e_ehsize;
  Elf32_Half e_phentsize;
  Elf32_Half e_phnum;
  Elf32_Half e_shentsize;
  Elf32_Half e_shnum;
  Elf32_Half e_shstrndx;
};

/* Program header.  See [ELF1] 2-2 to 2-4.
   There are e_phnum of these, starting at file offset e_phoff
   (see [ELF1] 1-6). */
struct Elf32_Phdr {
  Elf32_Word p_type;
  Elf32_Off p_offset;
  Elf32_Addr p_vaddr;
  Elf32_Addr p_paddr;
  Elf32_Word p_filesz;
  Elf32_Word p_memsz;
  Elf32_Word p_flags;
  Elf32_Word p_align;
};

/* Values for p_type.  See [ELF1] 2-3. */
#define PT_NULL 0           /* Ignore. */
#define PT_LOAD 1           /* Loadable segment. */
#define PT_DYNAMIC 2        /* Dynamic linking info. */
#define PT_INTERP 3         /* Name of dynamic loader. */
#define PT_NOTE 4           /* Auxiliary info. */
#define PT_SHLIB 5          /* Reserved. */
#define PT_PHDR 6           /* Program header table. */
#define PT_STACK 0x6474e551 /* Stack segment. */

/* Flags for p_flags.  See [ELF3] 2-3 and 2-4. */
#define PF_X 1 /* Executable. */
#define PF_W 2 /* Writable. */
#define PF_R 4 /* Readable. */

static bool setup_stack(void** esp);
static bool validate_segment(const struct Elf32_Phdr*, struct file*);
static bool load_segment(struct file* file, off_t ofs, uint8_t* upage, uint32_t read_bytes,
                         uint32_t zero_bytes, bool writable);

/* Loads an ELF executable from FILE_NAME into the current thread.
   Stores the executable's entry point into *EIP
   and its initial stack pointer into *ESP.
   Returns true if successful, false otherwise. */
bool load(const char* file_name, void (**eip)(void), void** esp) {
  struct thread* t = thread_current();
  struct Elf32_Ehdr ehdr;
  struct file* file = NULL;
  off_t file_ofs;
  bool success = false;
  int i;

  /* Allocate and activate page directory. */
  t->pcb->pagedir = pagedir_create();
  if (t->pcb->pagedir == NULL)
    goto done;
  process_activate();

  int argc = 0;
  const char* argv[128];
  void* argv_addr[128];

  char* save_ptr;
  char* token = strtok_r((char*)file_name, " ", &save_ptr);
  while (token != NULL) {
    argv[argc] = token;
    argc += 1;
    token = strtok_r(NULL, " ", &save_ptr);
  }

  strlcpy(t->pcb->process_name, argv[0], PGSIZE);

  /* Open executable file. */
  file = filesys_open(argv[0]);
  if (file == NULL) {
    printf("load: %s: open failed\n", file_name);
    goto done;
  }
  t->pcb->executable = file;

  /* Read and verify executable header. */
  if (file_read(file, &ehdr, sizeof ehdr) != sizeof ehdr ||
      memcmp(ehdr.e_ident, "\177ELF\1\1\1", 7) || ehdr.e_type != 2 || ehdr.e_machine != 3 ||
      ehdr.e_version != 1 || ehdr.e_phentsize != sizeof(struct Elf32_Phdr) || ehdr.e_phnum > 1024) {
    printf("load: %s: error loading executable\n", file_name);
    goto done;
  }

  /* Read program headers. */
  file_ofs = ehdr.e_phoff;
  for (i = 0; i < ehdr.e_phnum; i++) {
    struct Elf32_Phdr phdr;

    if (file_ofs < 0 || file_ofs > file_length(file))
      goto done;
    file_seek(file, file_ofs);

    if (file_read(file, &phdr, sizeof phdr) != sizeof phdr)
      goto done;
    file_ofs += sizeof phdr;
    switch (phdr.p_type) {
      case PT_NULL:
      case PT_NOTE:
      case PT_PHDR:
      case PT_STACK:
      default:
        /* Ignore this segment. */
        break;
      case PT_DYNAMIC:
      case PT_INTERP:
      case PT_SHLIB:
        goto done;
      case PT_LOAD:
        if (validate_segment(&phdr, file)) {
          bool writable = (phdr.p_flags & PF_W) != 0;
          uint32_t file_page = phdr.p_offset & ~PGMASK;
          uint32_t mem_page = phdr.p_vaddr & ~PGMASK;
          uint32_t page_offset = phdr.p_vaddr & PGMASK;
          uint32_t read_bytes, zero_bytes;
          if (phdr.p_filesz > 0) {
            /* Normal segment.
                     Read initial part from disk and zero the rest. */
            read_bytes = page_offset + phdr.p_filesz;
            zero_bytes = (ROUND_UP(page_offset + phdr.p_memsz, PGSIZE) - read_bytes);
          } else {
            /* Entirely zero.
                     Don't read anything from disk. */
            read_bytes = 0;
            zero_bytes = ROUND_UP(page_offset + phdr.p_memsz, PGSIZE);
          }
          if (!load_segment(file, file_page, (void*)mem_page, read_bytes, zero_bytes, writable))
            goto done;
        } else
          goto done;
        break;
    }
  }

  /* Set up stack. */
  if (!setup_stack(esp))
    goto done;

  *esp = (void (*)(void))PHYS_BASE;
  for (int i = argc - 1; i >= 0; i--) {
    // we add 1 b/c of null terminator
    *esp -= strlen(argv[i]) + 1;
    argv_addr[i] = *esp;
    strlcpy(*esp, argv[i], PGSIZE);
  }

  /* Word alignment */
  int lower_bytes_pad = ((3 + argc) * 4) % 16;
  int upper_bytes_pad = (-1 * (int)(*esp)) % 16;
  int padding_needed = (-1 * (upper_bytes_pad + lower_bytes_pad)) % 16;
  if (padding_needed < 0) {
    padding_needed += 16;
  }

  /* Inserting padding for arguments */
  *esp -= padding_needed;
  memset(*esp, 0, padding_needed);

  /* Null terminator sentinel */
  *esp -= sizeof(*esp);
  memset(*esp, 0, sizeof(int));

  /* Push addresses of argv[argc] */
  for (int i = argc - 1; i >= 0; i--) {
    *esp -= sizeof(*esp);
    memcpy(*esp, &argv_addr[i], sizeof(int));
  }

  /* Push address of argv */
  void* address_of_argv = *esp;
  *esp -= sizeof(*esp);
  memcpy(*esp, &address_of_argv, sizeof(int));

  /* Push argc */
  *esp -= sizeof(*esp);
  memcpy(*esp, &argc, sizeof(int));

  /* Push fake address */
  *esp -= sizeof(*esp);

  /* Start address. */
  *eip = (void (*)(void))ehdr.e_entry;

  success = true;

done:

  // prevent any writes to this executable
  if (success) {
    file_deny_write(file);
  }
  /* We arrive here whether the load is successful or not. */
  // file_close(file);
  return success;
}

/* load() helpers. */

static bool install_page(void* upage, void* kpage, bool writable);

/* Checks whether PHDR describes a valid, loadable segment in
   FILE and returns true if so, false otherwise. */
static bool validate_segment(const struct Elf32_Phdr* phdr, struct file* file) {
  /* p_offset and p_vaddr must have the same page offset. */
  if ((phdr->p_offset & PGMASK) != (phdr->p_vaddr & PGMASK))
    return false;

  /* p_offset must point within FILE. */
  if (phdr->p_offset > (Elf32_Off)file_length(file))
    return false;

  /* p_memsz must be at least as big as p_filesz. */
  if (phdr->p_memsz < phdr->p_filesz)
    return false;

  /* The segment must not be empty. */
  if (phdr->p_memsz == 0)
    return false;

  /* The virtual memory region must both start and end within the
     user address space range. */
  if (!is_user_vaddr((void*)phdr->p_vaddr))
    return false;
  if (!is_user_vaddr((void*)(phdr->p_vaddr + phdr->p_memsz)))
    return false;

  /* The region cannot "wrap around" across the kernel virtual
     address space. */
  if (phdr->p_vaddr + phdr->p_memsz < phdr->p_vaddr)
    return false;

  /* Disallow mapping page 0.
     Not only is it a bad idea to map page 0, but if we allowed
     it then user code that passed a null pointer to system calls
     could quite likely panic the kernel by way of null pointer
     assertions in memcpy(), etc. */
  if (phdr->p_vaddr < PGSIZE)
    return false;

  /* It's okay. */
  return true;
}

/* Loads a segment starting at offset OFS in FILE at address
   UPAGE.  In total, READ_BYTES + ZERO_BYTES bytes of virtual
   memory are initialized, as follows:

        - READ_BYTES bytes at UPAGE must be read from FILE
          starting at offset OFS.

        - ZERO_BYTES bytes at UPAGE + READ_BYTES must be zeroed.

   The pages initialized by this function must be writable by the
   user process if WRITABLE is true, read-only otherwise.

   Return true if successful, false if a memory allocation error
   or disk read error occurs. */
static bool load_segment(struct file* file, off_t ofs, uint8_t* upage, uint32_t read_bytes,
                         uint32_t zero_bytes, bool writable) {
  ASSERT((read_bytes + zero_bytes) % PGSIZE == 0);
  ASSERT(pg_ofs(upage) == 0);
  ASSERT(ofs % PGSIZE == 0);

  file_seek(file, ofs);
  while (read_bytes > 0 || zero_bytes > 0) {
    /* Calculate how to fill this page.
         We will read PAGE_READ_BYTES bytes from FILE
         and zero the final PAGE_ZERO_BYTES bytes. */
    size_t page_read_bytes = read_bytes < PGSIZE ? read_bytes : PGSIZE;
    size_t page_zero_bytes = PGSIZE - page_read_bytes;

    /* Get a page of memory. */
    uint8_t* kpage = palloc_get_page(PAL_USER);
    if (kpage == NULL)
      return false;

    /* Load this page. */
    if (file_read(file, kpage, page_read_bytes) != (int)page_read_bytes) {
      palloc_free_page(kpage);
      return false;
    }
    memset(kpage + page_read_bytes, 0, page_zero_bytes);

    /* Add the page to the process's address space. */
    if (!install_page(upage, kpage, writable)) {
      palloc_free_page(kpage);
      return false;
    }

    /* Advance. */
    read_bytes -= page_read_bytes;
    zero_bytes -= page_zero_bytes;
    upage += PGSIZE;
  }
  return true;
}

/* Create a minimal stack by mapping a zeroed page at the top of
   user virtual memory. */
static bool setup_stack(void** esp) {
  uint8_t* kpage;
  bool success = false;

  kpage = palloc_get_page(PAL_USER | PAL_ZERO);
  if (kpage != NULL) {
    success = install_page(((uint8_t*)PHYS_BASE) - PGSIZE, kpage, true);
    if (success)
      *esp = PHYS_BASE;
    else
      palloc_free_page(kpage);
  }

  return success;
}

/* Adds a mapping from user virtual address UPAGE to kernel
   virtual address KPAGE to the page table.
   If WRITABLE is true, the user process may modify the page;
   otherwise, it is read-only.
   UPAGE must not already be mapped.
   KPAGE should probably be a page obtained from the user pool
   with palloc_get_page().
   Returns true on success, false if UPAGE is already mapped or
   if memory allocation fails. */
static bool install_page(void* upage, void* kpage, bool writable) {
  struct thread* t = thread_current();

  /* Verify that there's not already a page at that virtual
     address, then map our page there. */
  return (pagedir_get_page(t->pcb->pagedir, upage) == NULL &&
          pagedir_set_page(t->pcb->pagedir, upage, kpage, writable));
}

/* Returns true if t is the main thread of the process p */
bool is_main_thread(struct thread* t, struct process* p) { return p->main_thread == t; }

/* Gets the PID of a process */
pid_t get_pid(struct process* p) { return (pid_t)p->main_thread->tid; }

/* Creates a new stack for the thread and sets up its arguments.
   Stores the thread's entry point into *EIP and its initial stack
   pointer into *ESP. Handles all cleanup if unsuccessful. Returns
   true if successful, false otherwise.

   This function will be implemented in Project 2: Multithreading. For
   now, it does nothing. You may find it necessary to change the
   function signature. */
bool setup_thread(void (**eip)(void), void** esp, stub_fun sf, pthread_fun tf, void* arg) {
  uint8_t* kpage = palloc_get_page(PAL_USER | PAL_ZERO);

  if (kpage == NULL)
    return false;

  for (uint32_t page_addr = (uint32_t)PHYS_BASE - PGSIZE; page_addr >= 0; page_addr -= PGSIZE) {
    bool success = install_page((uint8_t*)page_addr, kpage, true);
    if (success) {
      *eip = (void (*)(void))sf;
      *esp = (void*)(page_addr + PGSIZE - 12); // TODO: maybe set to 12

      memcpy(*esp + 8, &arg, 4);
      memcpy(*esp + 4, &tf, 4);
      memset(*esp, 0, 4);

      // TODO: maybe fix?
      thread_current()->user_stack = (uint8_t*)page_addr;
      return true;
    }

    if (page_addr == 0)
      break;
  }
  palloc_free_page(kpage);
  return false;
}

/* Starts a new thread with a new user stack running SF, which takes
   TF and ARG as arguments on its user stack. This new thread may be
   scheduled (and may even exit) before pthread_execute () returns.
   Returns the new thread's TID or TID_ERROR if the thread cannot
   be created properly.

   This function will be implemented in Project 2: Multithreading and
   should be similar to process_execute (). For now, it does nothing.
   */
tid_t pthread_execute(stub_fun sf, pthread_fun tf, void* arg) {
  struct pthread_status* thread_status = malloc(sizeof(struct pthread_status));
  if (thread_status == NULL) {
    free(thread_status);
    return TID_ERROR;
  }

  struct process* pcb = thread_current()->pcb;
  lock_acquire(&pcb->pcb_lock);

  /* Initialize thread_status */
  thread_status->joined = false;
  sema_init(&thread_status->finished, 0);
  arc_init_with(thread_status, 2);

  list_push_back(&pcb->pthread_statuses, &thread_status->elem);

  struct start_pthread_arg* thread_arg = malloc(sizeof(struct start_pthread_arg));
  if (thread_arg == NULL) {
    free(thread_status);
    free(thread_arg);
    lock_release(&pcb->pcb_lock);
    return TID_ERROR;
  }

  thread_arg->pcb = pcb;
  thread_arg->sf = sf;
  thread_arg->tf = tf;
  thread_arg->tf_arg = arg;
  thread_arg->status = thread_status;

  // TODO: boolean for failing to start thread if pointers are invalid?

  tid_t tid = thread_create("user", PRI_DEFAULT, start_pthread, thread_arg);
  if (tid == TID_ERROR) {
    free(thread_status);
    free(thread_arg);
    lock_release(&pcb->pcb_lock);
    return TID_ERROR;
  }

  sema_down(&thread_status->finished);
  free(thread_arg);

  lock_release(&pcb->pcb_lock);
  return tid;
}

/* A thread function that creates a new user thread and starts it
   running. Responsible for adding itself to the list of threads in
   the PCB.

   This function will be implemented in Project 2: Multithreading and
   should be similar to start_process (). For now, it does nothing. */
static void start_pthread(void* exec_) {
  /* Unpacking args */
  struct start_pthread_arg* thread_arg = (struct start_pthread_arg*)exec_;

  struct process* pcb = thread_arg->pcb;
  stub_fun sf = thread_arg->sf;
  pthread_fun tf = thread_arg->tf;
  void* tf_arg = thread_arg->tf_arg;
  struct pthread_status* thread_status = thread_arg->status;

  /* Set pcb in new thread to old thread's pcb, activate pagedir */
  struct thread* t = thread_current();
  t->pcb = pcb;
  process_activate();

  /* Initialize pthread status tid */
  thread_status->tid = t->tid;

  /* Initialize interrupt frame / setup user stack */
  struct intr_frame if_;

  memset(&if_, 0, sizeof if_);
  if_.gs = if_.fs = if_.es = if_.ds = if_.ss = SEL_UDSEG;
  if_.cs = SEL_UCSEG;
  if_.eflags = FLAG_IF | FLAG_MBS;

  bool user_stack_success = setup_thread(&if_.eip, &if_.esp, sf, tf, tf_arg);
  if (!user_stack_success) {
    free(thread_status);
    thread_exit();
  }

  /* Done initializing, simulate return from interrupt */
  sema_up(&thread_status->finished);

  asm volatile("movl %0, %%esp; jmp intr_exit" : : "g"(&if_) : "memory");
  NOT_REACHED();
}

/* Waits for thread with TID to die, if that thread was spawned
   in the same process and has not been waited on yet. Returns TID on
   success and returns TID_ERROR on failure immediately, without
   waiting.

   This function will be implemented in Project 2: Multithreading. For
   now, it does nothing. */
tid_t pthread_join(tid_t tid) {
  // TODO: check that corresponding pcb lock is held before doing stuff
  struct thread* t = thread_current();

  lock_acquire(&t->pcb->pcb_lock);

  if (tid == t->tid) {
    lock_release(&t->pcb->pcb_lock);
    return TID_ERROR;
  }

  struct process* pcb = t->pcb;
  struct pthread_status* thread_status;

  struct list_elem* e;
  for (e = list_begin(&pcb->pthread_statuses); e != list_end(&pcb->pthread_statuses);
       e = list_next(e)) {
    thread_status = list_entry(e, struct pthread_status, elem);
    if (tid == thread_status->tid) {
      // TODO: hacky fix, maybe change
      if (thread_status->joined) {
        lock_release(&t->pcb->pcb_lock);
        return TID_ERROR;
      }
      thread_status->joined = true;
      break;
    }
  }

  // TODO: release pcb lock here?
  lock_release(&t->pcb->pcb_lock);
  if (e == list_end(&pcb->pthread_statuses)) {
    return TID_ERROR;
  }

  sema_down(&thread_status->finished);
  lock_acquire(&t->pcb->pcb_lock);

  arc_drop_call_cl(thread_status, NULL);

  lock_release(&t->pcb->pcb_lock);
  return tid;
}

/* Free the current thread's resources. Most resources will
   be freed on thread_exit(), so all we have to do is deallocate the
   thread's userspace stack. Wake any waiters on this thread.

   The main thread should not use this function. See
   pthread_exit_main() below.

   This function will be implemented in Project 2: Multithreading. For
   now, it does nothing. */
void pthread_exit(void) {
  struct thread* t = thread_current();
  struct process* pcb = t->pcb;
  struct pthread_status* thread_status;

  lock_acquire(&t->pcb->pcb_lock);
  struct list_elem* e;
  for (e = list_begin(&pcb->pthread_statuses); e != list_end(&pcb->pthread_statuses);
       e = list_next(e)) {
    thread_status = list_entry(e, struct pthread_status, elem);
    if (t->tid == thread_status->tid) {
      /*TODO: create-many was fixed when i did this, but the spec says 
      "It is valid to join on a thread that was part of the same process, but has 
      already terminated – in such cases, the sys_pthread_join call should not block"*/
      list_remove(e);
      break;
    }
  }

  // TODO: fix join
  // if (thread_status->joiner != NULL)
  //   pthread_join(thread_status->joiner->tid);

  sema_up(&thread_status->finished);

  lock_acquire(&pcb->pcb_lock);
  cond_signal(&pcb->exit_cv, &pcb->pcb_lock);
  lock_release(&pcb->pcb_lock);

  // TODO: user stack still not deallocated properly
  pagedir_clear_page(pcb->pagedir, t->user_stack);
  arc_drop_call_cl(thread_status, NULL);
<<<<<<< HEAD
=======

  lock_release(&t->pcb->pcb_lock);
>>>>>>> a6876150
  thread_exit();
}

/* Only to be used when the main thread explicitly calls pthread_exit.
   The main thread should wait on all threads in the process to
   terminate properly, before exiting itself. When it exits itself, it
   must terminate the process in addition to all necessary duties in
   pthread_exit.

   This function will be implemented in Project 2: Multithreading. For
   now, it does nothing. */
void pthread_exit_main(void) {
  struct thread* t = thread_current();
  struct process* pcb = t->pcb;
  struct pthread_status* thread_status;

  lock_acquire(&t->pcb->pcb_lock);
  // first wake up the thread that's waiting on main
  struct list_elem* e;
  for (e = list_begin(&pcb->pthread_statuses); e != list_end(&pcb->pthread_statuses);
       e = list_next(e)) {
    thread_status = list_entry(e, struct pthread_status, elem);
    if (t->tid == thread_status->tid) {
      break;
    }
  }
  sema_up(&thread_status->finished);

  // wait for all other threads to finish first
  for (e = list_begin(&pcb->pthread_statuses); e != list_end(&pcb->pthread_statuses);
       e = list_next(e)) {
    thread_status = list_entry(e, struct pthread_status, elem);
    if (t->tid != thread_status->tid && !thread_status->joined) {
      lock_release(&t->pcb->pcb_lock);
      pthread_join(thread_status->tid);
      lock_acquire(&t->pcb->pcb_lock);
    }
  }
  lock_release(&t->pcb->pcb_lock);

  process_exit();
}<|MERGE_RESOLUTION|>--- conflicted
+++ resolved
@@ -338,6 +338,15 @@
     NOT_REACHED();
   }
 
+  /* Exit user threads */
+  lock_acquire(&curr_thread->pcb->pcb_lock);
+  while (!list_empty(&curr_thread->pcb->current_threads)) {
+    struct list_elem* e = list_pop_back(&curr_thread->pcb->current_threads);
+    struct thread* thread = list_entry(e, struct thread, allelem);
+    cond_wait(&curr_thread->pcb->exit_cv, &curr_thread->pcb->pcb_lock);
+  }
+  lock_release(&curr_thread->pcb->pcb_lock);
+
   /* Destroy the current process's page directory and switch back
      to the kernel-only page directory. */
   pd = curr_thread->pcb->pagedir;
@@ -397,16 +406,6 @@
     file_close(fdt_entry->file);
     free(fdt_entry);
   }
-
-  /* Exit user threads */
-  lock_acquire(&curr_thread->pcb->pcb_lock);
-  while (!list_empty(&curr_thread->pcb->current_threads)) {
-    struct list_elem* e = list_pop_back(&curr_thread->pcb->current_threads);
-    struct thread* thread = list_entry(e, struct thread, allelem);
-    pthread_join(thread->tid);
-    cond_wait(&curr_thread->pcb->exit_cv, &curr_thread->pcb->pcb_lock);
-  }
-  lock_release(&curr_thread->pcb->pcb_lock);
 
   /* Clean up synchronization primitives */
   int num_locks = curr_thread->pcb->num_locks;
@@ -1027,7 +1026,7 @@
   struct process* pcb = t->pcb;
   struct pthread_status* thread_status;
 
-  lock_acquire(&t->pcb->pcb_lock);
+  lock_acquire(&pcb->pcb_lock);
   struct list_elem* e;
   for (e = list_begin(&pcb->pthread_statuses); e != list_end(&pcb->pthread_statuses);
        e = list_next(e)) {
@@ -1047,18 +1046,13 @@
 
   sema_up(&thread_status->finished);
 
-  lock_acquire(&pcb->pcb_lock);
   cond_signal(&pcb->exit_cv, &pcb->pcb_lock);
+
+  // TODO: user stack still not deallocated properly
+  // pagedir_clear_page(pcb->pagedir, t->user_stack);
+  arc_drop_call_cl(thread_status, NULL);
+
   lock_release(&pcb->pcb_lock);
-
-  // TODO: user stack still not deallocated properly
-  pagedir_clear_page(pcb->pagedir, t->user_stack);
-  arc_drop_call_cl(thread_status, NULL);
-<<<<<<< HEAD
-=======
-
-  lock_release(&t->pcb->pcb_lock);
->>>>>>> a6876150
   thread_exit();
 }
 
@@ -1092,12 +1086,15 @@
        e = list_next(e)) {
     thread_status = list_entry(e, struct pthread_status, elem);
     if (t->tid != thread_status->tid && !thread_status->joined) {
-      lock_release(&t->pcb->pcb_lock);
-      pthread_join(thread_status->tid);
-      lock_acquire(&t->pcb->pcb_lock);
+      cond_wait(&t->pcb->exit_cv, &t->pcb->pcb_lock);
+      //lock_release(&t->pcb->pcb_lock);
+      //pthread_join(thread_status->tid);
+      //lock_acquire(&t->pcb->pcb_lock);
     }
   }
   lock_release(&t->pcb->pcb_lock);
 
+  // TODO, not sure if we need to account for other exit codes
+  printf("%s: exit(%d)\n", thread_current()->pcb->process_name, 0);
   process_exit();
 }