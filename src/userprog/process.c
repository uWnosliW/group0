#include "userprog/process.h"
#include <debug.h>
#include <inttypes.h>
#include <round.h>
#include <stdio.h>
#include <stdlib.h>
#include <string.h>
#include "userprog/gdt.h"
#include "userprog/pagedir.h"
#include "userprog/tss.h"
#include "filesys/directory.h"
#include "filesys/file.h"
#include "filesys/filesys.h"
#include "threads/flags.h"
#include "threads/init.h"
#include "threads/interrupt.h"
#include "threads/malloc.h"
#include "threads/palloc.h"
#include "threads/synch.h"
#include "threads/thread.h"
#include "threads/vaddr.h"

//import pintoslist
#include "lib/kernel/list.h"

static struct semaphore temporary;
static thread_func start_process NO_RETURN;
static bool load(const char* file_name, void (**eip)(void), void** esp);

<<<<<<< HEAD
bool is_valid_user_address(void* ptr, int numBytes) {
  if (ptr == NULL) {
    return false;
  }
  //check start of buffer
  if (!is_user_vaddr(ptr) || pagedir_get_page(thread_current()->pcb->pagedir, ptr) == NULL) {
    return false;
  }
  //check end of buffer
  if (!is_user_vaddr(ptr + numBytes) ||
      pagedir_get_page(thread_current()->pcb->pagedir, ptr + numBytes) == NULL) {
=======
bool is_valid_user_address(void* ptr, size_t deref_size) {
  if (ptr == NULL) {
    return false;
  }

  /* If the first byte of ptr does not lie in user space or the address pointed to is unmapped, return false */
  if (!is_user_vaddr(ptr) || pagedir_get_page(thread_current()->pcb->pagedir, ptr) == NULL) {
    return false;
  }

  /* If the last byte of ptr does not lie in user space or the address pointed to is unmapped, return false */
  if (!is_user_vaddr((void*)((char*)ptr + deref_size)) ||
      pagedir_get_page(thread_current()->pcb->pagedir, (void*)((char*)ptr + deref_size)) == NULL) {
>>>>>>> 2a24119c
    return false;
  }

  return true;
}

/* Initializes user programs in the system by ensuring the main
   thread has a minimal PCB so that it can execute and wait for
   the first user process. Any additions to the PCB should be also
   initialized here if main needs those members */
void userprog_init(void) {
  struct thread* t = thread_current();
  bool success;

  /* Allocate process control block
     It is imoprtant that this is a call to calloc and not malloc,
     so that t->pcb->pagedir is guaranteed to be NULL (the kernel's
     page directory) when t->pcb is assigned, because a timer interrupt
     can come at any time and activate our pagedir */
  t->pcb = calloc(sizeof(struct process), 1);
  success = t->pcb != NULL;

  /* Kill the kernel if we did not succeed */
  ASSERT(success);

  list_init(&(t->pcb->child_processes));
  list_init(&(t->pcb->fd_table));
}

/* Starts a new thread running a user program loaded from
   FILENAME.  The new thread may be scheduled (and may even exit)
   before process_execute() returns.  Returns the new process's
   process id, or TID_ERROR if the thread cannot be created. */
pid_t process_execute(const char* file_name) {
  char* fn_copy;
  tid_t tid;

  // initialize the process_status of the child
  struct process_status* child_status = malloc(sizeof(struct process_status));
  list_push_back(&(thread_current()->pcb->child_processes), &(child_status->elem));
  child_status->exit_code = 0;
  sema_init(&(child_status->is_dead), 0);
  child_status->success = false;
  lock_init(&(child_status->lock));
  child_status->ref_count = 2;

  sema_init(&temporary, 0);
  /* Make a copy of FILE_NAME.
     Otherwise there's a race between the caller and load(). */
  fn_copy = palloc_get_page(0);
  if (fn_copy == NULL)
    return TID_ERROR;
  strlcpy(fn_copy, file_name, PGSIZE);

  //initializing the args passed into start_process
  struct start_thread_arg* child_args = malloc(sizeof(struct start_thread_arg));
  child_args->file_name = fn_copy;
  child_args->status = child_status;

  /* Create a new thread to execute FILE_NAME. */
  tid = thread_create(file_name, PRI_DEFAULT, start_process, child_args);
  sema_down(&(child_status->is_dead));

  // if child fails to load, free shared data; everything else
  // is freed in start_process when it fails to load
  if (!(child_status->success)) {
    list_remove(&(child_status->elem));
    free(child_status);
    return TID_ERROR;
  }

  if (tid == TID_ERROR)
    palloc_free_page(fn_copy);
  return tid;
}

/* A thread function that loads a user process and starts it
   running. */
static void start_process(void* args_) {
  struct start_thread_arg* args = (struct start_thread_arg*)args_;
  char* file_name = args->file_name;
  struct process_status* status = args->status;

  struct thread* t = thread_current();
  struct intr_frame if_;
  bool success, pcb_success;

  // init's pid of child thread
  status->pid = t->tid;

  /* Allocate process control block */
  struct process* new_pcb = malloc(sizeof(struct process));
  success = pcb_success = new_pcb != NULL;

  /* Initialize process control block */
  if (success) {
    // Ensure that timer_interrupt() -> schedule() -> process_activate()
    // does not try to activate our uninitialized pagedir
    new_pcb->pagedir = NULL;
    t->pcb = new_pcb;

    // make child point to it's status
    t->pcb->status = status;

    // Continue initializing the PCB as normal
    t->pcb->main_thread = t;
    strlcpy(t->pcb->process_name, t->name, sizeof t->name);

    // Initilaize each list
    list_init(&t->pcb->child_processes);
    list_init(&t->pcb->fd_table);
  }

  /* Initialize interrupt frame and load executable. */
  if (success) {
    memset(&if_, 0, sizeof if_);
    if_.gs = if_.fs = if_.es = if_.ds = if_.ss = SEL_UDSEG;
    if_.cs = SEL_UCSEG;
    if_.eflags = FLAG_IF | FLAG_MBS;
    success = load(file_name, &if_.eip, &if_.esp);

    /* "restore" FPU to recently zeroed arr */
    asm("frstor %0" : : "rm"(&if_.fpu));
  }

  /* Handle failure with succesful PCB malloc. Must free the PCB */
  if (!success && pcb_success) {
    // Avoid race where PCB is freed before t->pcb is set to NULL
    // If this happens, then an unfortuantely timed timer interrupt
    // can try to activate the pagedir, but it is now freed memory
    struct process* pcb_to_free = t->pcb;
    sema_up(&(t->pcb->status->is_dead));
    t->pcb = NULL;
    free(pcb_to_free);
  }

  /* Clean up. Exit on failure or jump to userspace */
  palloc_free_page(file_name);
  if (!success) {
    sema_up(&temporary);
    thread_exit();
  } else {
    t->pcb->status->success = true;
  }
  sema_up(&(t->pcb->status->is_dead));
  /* Start the user process by simulating a return from an
     interrupt, implemented by intr_exit (in
     threads/intr-stubs.S).  Because intr_exit takes all of its
     arguments on the stack in the form of a `struct intr_frame',
     we just point the stack pointer (%esp) to our stack frame
     and jump to it. */
  asm volatile("movl %0, %%esp; jmp intr_exit" : : "g"(&if_) : "memory");
  NOT_REACHED();
}

/* Waits for process with PID child_pid to die and returns its exit status.
   If it was terminated by the kernel (i.e. killed due to an
   exception), returns -1.  If child_pid is invalid or if it was not a
   child of the calling process, or if process_wait() has already
   been successfully called for the given PID, returns -1
   immediately, without waiting.

   This function will be implemented in problem 2-2.  For now, it
   does nothing. */
int process_wait(pid_t child_pid UNUSED) {

  // find the child process in child_processes
  struct list_elem* iter;
  struct process_status* temp;
  struct thread* cur = thread_current();
  for (iter = list_begin(&(cur->pcb->child_processes));
       iter != list_end(&(cur->pcb->child_processes)); iter = list_next(iter)) {
    temp = list_entry(iter, struct process_status, elem);
    if (temp->pid == child_pid) {
      list_remove(&(temp->elem));
      break;
    }
  }

  // either this process is not a direct child, or we already called wait()
  if (iter == list_end(&(cur->pcb->child_processes))) {
    return -1;
  }

  // wait for child to finish
  sema_down(&(temp->is_dead));

  //decrement ref_count and return the exit code
  lock_acquire(&(temp->lock));
  int exit_code = temp->exit_code;
  temp->ref_count -= 1;
  if (temp->ref_count == 0) {
    free(temp);
  } else {
    lock_release(&(temp->lock));
  }
  return exit_code;
}

/* Free the current process's resources. */
void process_exit(void) {
  struct thread* cur = thread_current();
  uint32_t* pd;

  // todo later: what if you decrease ref_count at the end? maybe if nothing works do that
  lock_acquire(&(cur->pcb->status->lock));
  cur->pcb->status->ref_count -= 1;

  //if things don't work, put back this lock
<<<<<<< HEAD
  // lock_release(&(cur->pcb->status->lock));
=======
  lock_release(&(cur->pcb->status->lock));
>>>>>>> 2a24119c

  /* If this thread does not have a PCB, don't worry */
  if (cur->pcb == NULL) {
    thread_exit();
    NOT_REACHED();
  }

  /* Destroy the current process's page directory and switch back
     to the kernel-only page directory. */
  pd = cur->pcb->pagedir;
  if (pd != NULL) {
    /* Correct ordering here is crucial.  We must set
         cur->pcb->pagedir to NULL before switching page directories,
         so that a timer interrupt can't switch back to the
         process page directory.  We must activate the base page
         directory before destroying the process's page
         directory, or our active page directory will be one
         that's been freed (and cleared). */
    cur->pcb->pagedir = NULL;
    pagedir_activate(NULL);
    pagedir_destroy(pd);
  }

  struct process_status* status = cur->pcb->status;

<<<<<<< HEAD
  // the child thread is dead
  sema_up(&(status->is_dead));

  //if things don't work, put back this lock
  // lock_aquire(&(cur->pcb->status->lock));
=======
  //if things don't work, put back this lock
  lock_acquire(&(status->lock));
>>>>>>> 2a24119c
  if (status->ref_count <= 0) {
    free(status);
  } else {
    lock_release(&(status->lock));
  }

  struct list_elem* iter;
  struct process_status* temp;
  for (iter = list_begin(&(cur->pcb->child_processes));
<<<<<<< HEAD
       iter != list_end(&(cur->pcb->child_processes)); iter = list_next(iter)) {
=======
       iter != list_end(&(cur->pcb->child_processes));) {
>>>>>>> 2a24119c
    temp = list_entry(iter, struct process_status, elem);

    lock_acquire(&(temp->lock));
    temp->ref_count -= 1;
    lock_release(&(temp->lock));

    // update iter first, else removing/freeing temp will mess up iterating through the list
    iter = list_next(iter);

    // todo: troll lock_release. might need to revisit
    lock_acquire(&(temp->lock));
    if (temp->ref_count <= 0) {
      list_remove(&(temp->elem));
      free(temp);
    } else {
      lock_release(&(temp->lock));
    }
  }

  // the child thread is dead
  sema_up(&(status->is_dead));

  /* Free the PCB of this process and kill this thread
     Avoid race where PCB is freed before t->pcb is set to NULL
     If this happens, then an unfortuantely timed timer interrupt
     can try to activate the pagedir, but it is now freed memory */
  struct process* pcb_to_free = cur->pcb;
  cur->pcb = NULL;
  free(pcb_to_free);

  sema_up(&temporary);
  thread_exit();
}

/* Sets up the CPU for running user code in the current
   thread. This function is called on every context switch. */
void process_activate(void) {
  struct thread* t = thread_current();

  /* Activate thread's page tables. */
  if (t->pcb != NULL && t->pcb->pagedir != NULL)
    pagedir_activate(t->pcb->pagedir);
  else
    pagedir_activate(NULL);

  /* Set thread's kernel stack for use in processing interrupts.
     This does nothing if this is not a user process. */
  tss_update();
}

/* We load ELF binaries.  The following definitions are taken
   from the ELF specification, [ELF1], more-or-less verbatim.  */

/* ELF types.  See [ELF1] 1-2. */
typedef uint32_t Elf32_Word, Elf32_Addr, Elf32_Off;
typedef uint16_t Elf32_Half;

/* For use with ELF types in printf(). */
#define PE32Wx PRIx32 /* Print Elf32_Word in hexadecimal. */
#define PE32Ax PRIx32 /* Print Elf32_Addr in hexadecimal. */
#define PE32Ox PRIx32 /* Print Elf32_Off in hexadecimal. */
#define PE32Hx PRIx16 /* Print Elf32_Half in hexadecimal. */

/* Executable header.  See [ELF1] 1-4 to 1-8.
   This appears at the very beginning of an ELF binary. */
struct Elf32_Ehdr {
  unsigned char e_ident[16];
  Elf32_Half e_type;
  Elf32_Half e_machine;
  Elf32_Word e_version;
  Elf32_Addr e_entry;
  Elf32_Off e_phoff;
  Elf32_Off e_shoff;
  Elf32_Word e_flags;
  Elf32_Half e_ehsize;
  Elf32_Half e_phentsize;
  Elf32_Half e_phnum;
  Elf32_Half e_shentsize;
  Elf32_Half e_shnum;
  Elf32_Half e_shstrndx;
};

/* Program header.  See [ELF1] 2-2 to 2-4.
   There are e_phnum of these, starting at file offset e_phoff
   (see [ELF1] 1-6). */
struct Elf32_Phdr {
  Elf32_Word p_type;
  Elf32_Off p_offset;
  Elf32_Addr p_vaddr;
  Elf32_Addr p_paddr;
  Elf32_Word p_filesz;
  Elf32_Word p_memsz;
  Elf32_Word p_flags;
  Elf32_Word p_align;
};

/* Values for p_type.  See [ELF1] 2-3. */
#define PT_NULL 0           /* Ignore. */
#define PT_LOAD 1           /* Loadable segment. */
#define PT_DYNAMIC 2        /* Dynamic linking info. */
#define PT_INTERP 3         /* Name of dynamic loader. */
#define PT_NOTE 4           /* Auxiliary info. */
#define PT_SHLIB 5          /* Reserved. */
#define PT_PHDR 6           /* Program header table. */
#define PT_STACK 0x6474e551 /* Stack segment. */

/* Flags for p_flags.  See [ELF3] 2-3 and 2-4. */
#define PF_X 1 /* Executable. */
#define PF_W 2 /* Writable. */
#define PF_R 4 /* Readable. */

static bool setup_stack(void** esp);
static bool validate_segment(const struct Elf32_Phdr*, struct file*);
static bool load_segment(struct file* file, off_t ofs, uint8_t* upage, uint32_t read_bytes,
                         uint32_t zero_bytes, bool writable);

/* Loads an ELF executable from FILE_NAME into the current thread.
   Stores the executable's entry point into *EIP
   and its initial stack pointer into *ESP.
   Returns true if successful, false otherwise. */
bool load(const char* file_name, void (**eip)(void), void** esp) {
  struct thread* t = thread_current();
  struct Elf32_Ehdr ehdr;
  struct file* file = NULL;
  off_t file_ofs;
  bool success = false;
  int i;

  /* Allocate and activate page directory. */
  t->pcb->pagedir = pagedir_create();
  if (t->pcb->pagedir == NULL)
    goto done;
  process_activate();

  int argc = 0;
  const char* argv[128];
  void* argv_addr[128];

  char* save_ptr;
  char* token = strtok_r((char*)file_name, " ", &save_ptr);
  while (token != NULL) {
    argv[argc] = token;
    argc += 1;
    token = strtok_r(NULL, " ", &save_ptr);
  }

  strlcpy(t->pcb->process_name, argv[0], PGSIZE);

  /* Open executable file. */
  file = filesys_open(argv[0]);
  if (file == NULL) {
    printf("load: %s: open failed\n", file_name);
    goto done;
  }

  /* Read and verify executable header. */
  if (file_read(file, &ehdr, sizeof ehdr) != sizeof ehdr ||
      memcmp(ehdr.e_ident, "\177ELF\1\1\1", 7) || ehdr.e_type != 2 || ehdr.e_machine != 3 ||
      ehdr.e_version != 1 || ehdr.e_phentsize != sizeof(struct Elf32_Phdr) || ehdr.e_phnum > 1024) {
    printf("load: %s: error loading executable\n", file_name);
    goto done;
  }

  /* Read program headers. */
  file_ofs = ehdr.e_phoff;
  for (i = 0; i < ehdr.e_phnum; i++) {
    struct Elf32_Phdr phdr;

    if (file_ofs < 0 || file_ofs > file_length(file))
      goto done;
    file_seek(file, file_ofs);

    if (file_read(file, &phdr, sizeof phdr) != sizeof phdr)
      goto done;
    file_ofs += sizeof phdr;
    switch (phdr.p_type) {
      case PT_NULL:
      case PT_NOTE:
      case PT_PHDR:
      case PT_STACK:
      default:
        /* Ignore this segment. */
        break;
      case PT_DYNAMIC:
      case PT_INTERP:
      case PT_SHLIB:
        goto done;
      case PT_LOAD:
        if (validate_segment(&phdr, file)) {
          bool writable = (phdr.p_flags & PF_W) != 0;
          uint32_t file_page = phdr.p_offset & ~PGMASK;
          uint32_t mem_page = phdr.p_vaddr & ~PGMASK;
          uint32_t page_offset = phdr.p_vaddr & PGMASK;
          uint32_t read_bytes, zero_bytes;
          if (phdr.p_filesz > 0) {
            /* Normal segment.
                     Read initial part from disk and zero the rest. */
            read_bytes = page_offset + phdr.p_filesz;
            zero_bytes = (ROUND_UP(page_offset + phdr.p_memsz, PGSIZE) - read_bytes);
          } else {
            /* Entirely zero.
                     Don't read anything from disk. */
            read_bytes = 0;
            zero_bytes = ROUND_UP(page_offset + phdr.p_memsz, PGSIZE);
          }
          if (!load_segment(file, file_page, (void*)mem_page, read_bytes, zero_bytes, writable))
            goto done;
        } else
          goto done;
        break;
    }
  }

  /* Set up stack. */
  if (!setup_stack(esp))
    goto done;

  *esp = (void (*)(void))PHYS_BASE;
  for (int i = argc - 1; i >= 0; i--) {
    // we add 1 b/c of null terminator
    *esp -= strlen(argv[i]) + 1;
    argv_addr[i] = *esp;
    strlcpy(*esp, argv[i], PGSIZE);
  }

  /* Word alignment */
  int lower_bytes_pad = ((3 + argc) * 4) % 16;
  int upper_bytes_pad = (-1 * (int)(*esp)) % 16;
  int padding_needed = (-1 * (upper_bytes_pad + lower_bytes_pad)) % 16;
  if (padding_needed < 0) {
    padding_needed += 16;
  }

  /* Inserting padding for arguments */
  *esp -= padding_needed;
  memset(*esp, 0, padding_needed);

  /* Null terminator sentinel */
  *esp -= sizeof(*esp);
  memset(*esp, 0, sizeof(int));

  /* Push addresses of argv[argc] */
  for (int i = argc - 1; i >= 0; i--) {
    *esp -= sizeof(*esp);
    memcpy(*esp, &argv_addr[i], sizeof(int));
  }

  /* Push address of argv */
  void* address_of_argv = *esp;
  *esp -= sizeof(*esp);
  memcpy(*esp, &address_of_argv, sizeof(int));

  /* Push argc */
  *esp -= sizeof(*esp);
  memcpy(*esp, &argc, sizeof(int));

  /* Push fake address */
  *esp -= sizeof(*esp);

  /* Start address. */
  *eip = (void (*)(void))ehdr.e_entry;

  success = true;

done:
  /* We arrive here whether the load is successful or not. */
  // file_close(file);
  return success;
}

/* load() helpers. */

static bool install_page(void* upage, void* kpage, bool writable);

/* Checks whether PHDR describes a valid, loadable segment in
   FILE and returns true if so, false otherwise. */
static bool validate_segment(const struct Elf32_Phdr* phdr, struct file* file) {
  /* p_offset and p_vaddr must have the same page offset. */
  if ((phdr->p_offset & PGMASK) != (phdr->p_vaddr & PGMASK))
    return false;

  /* p_offset must point within FILE. */
  if (phdr->p_offset > (Elf32_Off)file_length(file))
    return false;

  /* p_memsz must be at least as big as p_filesz. */
  if (phdr->p_memsz < phdr->p_filesz)
    return false;

  /* The segment must not be empty. */
  if (phdr->p_memsz == 0)
    return false;

  /* The virtual memory region must both start and end within the
     user address space range. */
  if (!is_user_vaddr((void*)phdr->p_vaddr))
    return false;
  if (!is_user_vaddr((void*)(phdr->p_vaddr + phdr->p_memsz)))
    return false;

  /* The region cannot "wrap around" across the kernel virtual
     address space. */
  if (phdr->p_vaddr + phdr->p_memsz < phdr->p_vaddr)
    return false;

  /* Disallow mapping page 0.
     Not only is it a bad idea to map page 0, but if we allowed
     it then user code that passed a null pointer to system calls
     could quite likely panic the kernel by way of null pointer
     assertions in memcpy(), etc. */
  if (phdr->p_vaddr < PGSIZE)
    return false;

  /* It's okay. */
  return true;
}

/* Loads a segment starting at offset OFS in FILE at address
   UPAGE.  In total, READ_BYTES + ZERO_BYTES bytes of virtual
   memory are initialized, as follows:

        - READ_BYTES bytes at UPAGE must be read from FILE
          starting at offset OFS.

        - ZERO_BYTES bytes at UPAGE + READ_BYTES must be zeroed.

   The pages initialized by this function must be writable by the
   user process if WRITABLE is true, read-only otherwise.

   Return true if successful, false if a memory allocation error
   or disk read error occurs. */
static bool load_segment(struct file* file, off_t ofs, uint8_t* upage, uint32_t read_bytes,
                         uint32_t zero_bytes, bool writable) {
  ASSERT((read_bytes + zero_bytes) % PGSIZE == 0);
  ASSERT(pg_ofs(upage) == 0);
  ASSERT(ofs % PGSIZE == 0);

  file_seek(file, ofs);
  while (read_bytes > 0 || zero_bytes > 0) {
    /* Calculate how to fill this page.
         We will read PAGE_READ_BYTES bytes from FILE
         and zero the final PAGE_ZERO_BYTES bytes. */
    size_t page_read_bytes = read_bytes < PGSIZE ? read_bytes : PGSIZE;
    size_t page_zero_bytes = PGSIZE - page_read_bytes;

    /* Get a page of memory. */
    uint8_t* kpage = palloc_get_page(PAL_USER);
    if (kpage == NULL)
      return false;

    /* Load this page. */
    if (file_read(file, kpage, page_read_bytes) != (int)page_read_bytes) {
      palloc_free_page(kpage);
      return false;
    }
    memset(kpage + page_read_bytes, 0, page_zero_bytes);

    /* Add the page to the process's address space. */
    if (!install_page(upage, kpage, writable)) {
      palloc_free_page(kpage);
      return false;
    }

    /* Advance. */
    read_bytes -= page_read_bytes;
    zero_bytes -= page_zero_bytes;
    upage += PGSIZE;
  }
  return true;
}

/* Create a minimal stack by mapping a zeroed page at the top of
   user virtual memory. */
static bool setup_stack(void** esp) {
  uint8_t* kpage;
  bool success = false;

  kpage = palloc_get_page(PAL_USER | PAL_ZERO);
  if (kpage != NULL) {
    success = install_page(((uint8_t*)PHYS_BASE) - PGSIZE, kpage, true);
    if (success)
      *esp = PHYS_BASE;
    else
      palloc_free_page(kpage);
  }
  return success;
}

/* Adds a mapping from user virtual address UPAGE to kernel
   virtual address KPAGE to the page table.
   If WRITABLE is true, the user process may modify the page;
   otherwise, it is read-only.
   UPAGE must not already be mapped.
   KPAGE should probably be a page obtained from the user pool
   with palloc_get_page().
   Returns true on success, false if UPAGE is already mapped or
   if memory allocation fails. */
static bool install_page(void* upage, void* kpage, bool writable) {
  struct thread* t = thread_current();

  /* Verify that there's not already a page at that virtual
     address, then map our page there. */
  return (pagedir_get_page(t->pcb->pagedir, upage) == NULL &&
          pagedir_set_page(t->pcb->pagedir, upage, kpage, writable));
}

/* Returns true if t is the main thread of the process p */
bool is_main_thread(struct thread* t, struct process* p) { return p->main_thread == t; }

/* Gets the PID of a process */
pid_t get_pid(struct process* p) { return (pid_t)p->main_thread->tid; }<|MERGE_RESOLUTION|>--- conflicted
+++ resolved
@@ -27,20 +27,7 @@
 static thread_func start_process NO_RETURN;
 static bool load(const char* file_name, void (**eip)(void), void** esp);
 
-<<<<<<< HEAD
 bool is_valid_user_address(void* ptr, int numBytes) {
-  if (ptr == NULL) {
-    return false;
-  }
-  //check start of buffer
-  if (!is_user_vaddr(ptr) || pagedir_get_page(thread_current()->pcb->pagedir, ptr) == NULL) {
-    return false;
-  }
-  //check end of buffer
-  if (!is_user_vaddr(ptr + numBytes) ||
-      pagedir_get_page(thread_current()->pcb->pagedir, ptr + numBytes) == NULL) {
-=======
-bool is_valid_user_address(void* ptr, size_t deref_size) {
   if (ptr == NULL) {
     return false;
   }
@@ -53,7 +40,6 @@
   /* If the last byte of ptr does not lie in user space or the address pointed to is unmapped, return false */
   if (!is_user_vaddr((void*)((char*)ptr + deref_size)) ||
       pagedir_get_page(thread_current()->pcb->pagedir, (void*)((char*)ptr + deref_size)) == NULL) {
->>>>>>> 2a24119c
     return false;
   }
 
@@ -263,11 +249,7 @@
   cur->pcb->status->ref_count -= 1;
 
   //if things don't work, put back this lock
-<<<<<<< HEAD
-  // lock_release(&(cur->pcb->status->lock));
-=======
   lock_release(&(cur->pcb->status->lock));
->>>>>>> 2a24119c
 
   /* If this thread does not have a PCB, don't worry */
   if (cur->pcb == NULL) {
@@ -293,16 +275,8 @@
 
   struct process_status* status = cur->pcb->status;
 
-<<<<<<< HEAD
-  // the child thread is dead
-  sema_up(&(status->is_dead));
-
-  //if things don't work, put back this lock
-  // lock_aquire(&(cur->pcb->status->lock));
-=======
   //if things don't work, put back this lock
   lock_acquire(&(status->lock));
->>>>>>> 2a24119c
   if (status->ref_count <= 0) {
     free(status);
   } else {
@@ -312,11 +286,7 @@
   struct list_elem* iter;
   struct process_status* temp;
   for (iter = list_begin(&(cur->pcb->child_processes));
-<<<<<<< HEAD
-       iter != list_end(&(cur->pcb->child_processes)); iter = list_next(iter)) {
-=======
        iter != list_end(&(cur->pcb->child_processes));) {
->>>>>>> 2a24119c
     temp = list_entry(iter, struct process_status, elem);
 
     lock_acquire(&(temp->lock));
