#include "userprog/process.h"
#include "filesys/directory.h"
#include "filesys/filesys.h"
#include "threads/flags.h"
#include "threads/init.h"
#include "threads/interrupt.h"
#include "threads/malloc.h"
#include "threads/palloc.h"
#include "threads/synch.h"
#include "threads/vaddr.h"
#include "userprog/gdt.h"
#include "userprog/pagedir.h"
#include "userprog/tss.h"
#include <debug.h>
#include <inttypes.h>
#include <round.h>
#include <stdint.h>
#include <stdio.h>
#include <stdlib.h>
#include <string.h>

static struct semaphore temporary;
static thread_func start_process NO_RETURN;
static thread_func start_pthread NO_RETURN;
<<<<<<< HEAD
static bool load(const char *file_name, void (**eip)(void), void **esp);
bool setup_thread(void (**eip)(void), void **esp, stub_fun sf);
=======
static bool load(const char* file_name, void (**eip)(void), void** esp);
bool setup_thread(void (**eip)(void), void** esp);
>>>>>>> 868e2bb5

/* is_valid_buffer - Returns whether the first size bytes of the buffer pointed to by ptr are in
 * user space and mapped. */
bool is_valid_buffer(void* ptr, size_t size) {
  /* NULL is an invalid buffer */
  if (ptr == NULL) {
    return false;
  }

  /* If the first byte of ptr does not lie in user space or the address pointed to is unmapped,
   * return false */
  if (!is_user_vaddr(ptr) || pagedir_get_page(thread_current()->pcb->pagedir, ptr) == NULL) {
    return false;
  }

  /* If the last byte of ptr does not lie in user space or the address pointed to is unmapped,
   * return false */
  if (!is_user_vaddr((void*)((char*)ptr + size)) ||
      pagedir_get_page(thread_current()->pcb->pagedir, (void*)((char*)ptr + size)) == NULL) {
    return false;
  }

  /* If we got here the first size bytes were valid */
  return true;
}

/* is_valid_string - Returns whether the entirety of the string the char* passed in points to is in
 * user space and mapped. */
bool is_valid_string(char* ptr) {
  /* Initial check to make sure ptr is not null, a valid user address, and mapped to a valid page */
  if (ptr == NULL || !is_user_vaddr(ptr) ||
      pagedir_get_page(thread_current()->pcb->pagedir, ptr) == NULL) {
    return false;
  }

  /* Repeat the checks from before byte by byte until a null byte is reached */
  char c = *ptr;
  while (c != '\0') {
    c = *ptr++;

    /* If ptr is not a valid user address or is unmapped, return false */
    if (!is_user_vaddr(ptr) || pagedir_get_page(thread_current()->pcb->pagedir, ptr) == NULL) {
      return false;
    }
  }

  /* If we get here all bytes were valid */
  return true;
}

/* get_fd_table_entry - Returns the file descriptor matching the id passed in. If no match is found
 * returns NULL. */
struct fd_table_entry* get_fd_table_entry(uint32_t fd) {
  struct list* fd_table_ptr = &thread_current()->pcb->fd_table;
  struct fd_table_entry* curr_fd;

  /* Iterate through the file descriptor table in the current thread */
  struct list_elem* curr = list_begin(fd_table_ptr);
  while (curr != list_end(fd_table_ptr)) {
    curr_fd = list_entry(curr, struct fd_table_entry, elem);

    /* If a match is found, break */
    if (curr_fd->fd == fd) {
      break;
    }

    curr = list_next(curr);
  }

  /* If we reached the end no matches were found, return NULL, else return the matched file
   * descriptor */
  if (curr == list_end(fd_table_ptr)) {
    return NULL;
  } else {
    return curr_fd;
  }
}

/* Initializes user programs in the system by ensuring the main
   thread has a minimal PCB so that it can execute and wait for
   the first user process. Any additions to the PCB should be also
   initialized here if main needs those members */
void userprog_init(void) {
  struct thread* t = thread_current();
  bool success;

  /* Allocate process control block
     It is important that this is a call to calloc and not malloc,
     so that t->pcb->pagedir is guaranteed to be NULL (the kernel's
     page directory) when t->pcb is assigned, because a timer interrupt
     can come at any time and activate our pagedir */
  t->pcb = calloc(sizeof(struct process), 1);
  success = t->pcb != NULL;

  /* Kill the kernel if we did not succeed */
  ASSERT(success);

  /* Initialize child process list and file descriptor table in the PCB */
  list_init(&t->pcb->child_processes);
  list_init(&t->pcb->fd_table);
}

/* Starts a new thread running a user program loaded from
   FILENAME. The new thread may be scheduled (and may even exit)
   before process_execute() returns. Returns the new process's
   process id, or TID_ERROR if the thread cannot be created. */
pid_t process_execute(const char* file_name) {
  char* fn_copy;
  tid_t tid;

  /* Initialize the child's process_status, erroring if malloc fails */
  struct process_status* child_status = malloc(sizeof(struct process_status));
  if (child_status == NULL) {
    return TID_ERROR;
  }
  list_push_back(&thread_current()->pcb->child_processes, &child_status->elem);
  child_status->exit_code = 0;
  sema_init(&child_status->is_dead, 0);
  child_status->success = false;
  arc_init_with(child_status, 2);

  /* Initialize semaphore to wait on the child process */
  sema_init(&temporary, 0);

  /* Make a copy of FILE_NAME.
     Otherwise there's a race between the caller and load(). */
  fn_copy = palloc_get_page(0);
  if (fn_copy == NULL)
    return TID_ERROR;
  strlcpy(fn_copy, file_name, PGSIZE);

  /* Initialize the child arguments passed into start_process, erroring if malloc fails */
  struct start_thread_arg* child_args = malloc(sizeof(struct start_thread_arg));
  if (child_args == NULL) {
    return TID_ERROR;
    free(child_status);
  }
  child_args->file_name = fn_copy;
  child_args->status = child_status;

  /* Create a new thread to execute FILE_NAME. */
  tid = thread_create(file_name, PRI_DEFAULT, start_process, child_args);
  sema_down(&child_status->is_dead);
  free(child_args);

  /* If child fails to load, free shared data. Everything else
     is freed in start_process when it fails to load */
  if (!child_status->success) {
    list_remove(&child_status->elem);
    free(child_status);
    return TID_ERROR;
  }

  /* Free the copy of FILE_NAME if thread creation failed */
  if (tid == TID_ERROR)
    palloc_free_page(fn_copy);

  return tid;
}

/* A thread function that loads a user process and starts it running. */
static void start_process(void* args_) {
  /* Cast generic pointer passed in and get the arguments passed in*/
  struct start_thread_arg* args = (struct start_thread_arg*)args_;
  char* file_name = args->file_name;
  struct process_status* status = args->status;

  struct thread* t = thread_current();
  struct intr_frame if_;
  bool success, pcb_success;

  /* Set pid of child thread to that of the current thread */
  status->pid = t->tid;

  /* Allocate process control block */
  struct process* new_pcb = malloc(sizeof(struct process));
  success = pcb_success = new_pcb != NULL;

  /* Initialize process control block */
  if (success) {
    /* Ensure that timer_interrupt() -> schedule() -> process_activate()
       does not try to activate our uninitialized pagedir */
    new_pcb->pagedir = NULL;
    t->pcb = new_pcb;

    /* Initialize pcb lock */
    lock_init(&t->pcb->pcb_lock);

    /* Make child point to its status */
    t->pcb->status = status;

    /* Continue initializing the PCB as normal */
    t->pcb->main_thread = t;
    strlcpy(t->pcb->process_name, t->name, sizeof t->name);

    /* Initialize the PCB's child process list and file descriptor table */
    list_init(&t->pcb->child_processes);
    list_init(&t->pcb->fd_table);

    /* Initialize synchronization primitive ids */
    t->pcb->num_locks = 0;
    t->pcb->num_semas = 0;

    /* Initialize user thread information */
    list_init(&t->pcb->join_statuses);
    list_init(&t->pcb->current_threads);

    is_dying = false;
  }

  /* Initialize interrupt frame and load executable. */
  if (success) {
    memset(&if_, 0, sizeof if_);
    if_.gs = if_.fs = if_.es = if_.ds = if_.ss = SEL_UDSEG;
    if_.cs = SEL_UCSEG;
    if_.eflags = FLAG_IF | FLAG_MBS;
    success = load(file_name, &if_.eip, &if_.esp);

    /* Initialize FPU for intr_frame */
    uint8_t tmp[108];
    asm volatile("fsave (%0)" : : "g"(&tmp));     /* Save parent thread's FPU */
    asm volatile("fninit");                       /* Initialize FPU for child thread */
    asm volatile("fsave (%0)" : : "g"(&if_.fpu)); /* Save newly initialized FPU for child thread */
    asm volatile("frstor (%0)" : : "g"(&tmp)); /* Restore parent thread's FPU to continue routine */
  }

  /* Handle failure with succesful PCB malloc. Must free the PCB */
  if (!success && pcb_success) {
    /* Avoid race where PCB is freed before t->pcb is set to NULL
       If this happens, then an unfortuantely timed timer interrupt
       can try to activate the pagedir, but it is now freed memory */
    struct process* pcb_to_free = t->pcb;
    sema_up(&(t->pcb->status->is_dead));
    t->pcb = NULL;
    free(pcb_to_free);
  }

  /* Clean up. Exit on failure or jump to userspace */
  palloc_free_page(file_name);
  if (!success) {
    sema_up(&temporary);
    thread_exit();
  } else {
    t->pcb->status->success = true;
  }
  sema_up(&t->pcb->status->is_dead);

  /* Initialize FPU */
  asm volatile("fninit");

  /* Start the user process by simulating a return from an
     interrupt, implemented by intr_exit (in
     threads/intr-stubs.S).  Because intr_exit takes all of its
     arguments on the stack in the form of a `struct intr_frame',
     we just point the stack pointer (%esp) to our stack frame
     and jump to it. */
  asm volatile("movl %0, %%esp; jmp intr_exit" : : "g"(&if_) : "memory");
  NOT_REACHED();
}

/* Waits for process with PID child_pid to die and returns its exit status.
   If it was terminated by the kernel (i.e. killed due to an
   exception), returns -1.  If child_pid is invalid or if it was not a
   child of the calling process, or if process_wait() has already
   been successfully called for the given PID, returns -1
   immediately, without waiting.

   This function will be implemented in problem 2-2.  For now, it
   does nothing. */
int process_wait(pid_t pid) {
  /* Find the child process in child_processes, removing it if found to prevent double waits */
  struct list* child_processes_ptr = &thread_current()->pcb->child_processes;
  struct process_status* child_process_status;

  struct list_elem* curr = list_begin(child_processes_ptr);
  while (curr != list_end(child_processes_ptr)) {
    child_process_status = list_entry(curr, struct process_status, elem);
    if (child_process_status->pid == pid) {
      list_remove(&child_process_status->elem);
      break;
    }
    curr = list_next(curr);
  }

  /* If we didn't find the matching child, return -1.
     The process with the pid passed in is not a direct child, or we already called wait on it. */
  if (curr == list_end(child_processes_ptr)) {
    return -1;
  }

  /* Wait for the child process to finish executing */
  sema_down(&child_process_status->is_dead);

  /* Decrement ref_count and free child status if ref_count reaches 0.
     Return the child process' exit code. */
  int exit_code = child_process_status->exit_code;
  arc_drop_call_cl(child_process_status, NULL);

  return exit_code;
}

/* Free the current process's resources. */
void process_exit(void) {
  struct thread* curr_thread = thread_current();
  uint32_t* pd;

  /* If this thread does not have a PCB, exit immediately */
  if (curr_thread->pcb == NULL) {
    thread_exit();
    NOT_REACHED();
  }

  /* Destroy the current process's page directory and switch back
     to the kernel-only page directory. */
  pd = curr_thread->pcb->pagedir;
  if (pd != NULL) {
    /* Correct ordering here is crucial.  We must set
       curr_thread->pcb->pagedir to NULL before switching page directories,
       so that a timer interrupt can't switch back to the
       process page directory.  We must activate the base page
       directory before destroying the process's page
       directory, or our active page directory will be one
       that's been freed (and cleared). */
    curr_thread->pcb->pagedir = NULL;
    pagedir_activate(NULL);
    pagedir_destroy(pd);
  }

  /* Decrement ref count in shared status.
    If ref_count reaches 0, free shared status */
  struct process_status* status = curr_thread->pcb->status;
  arc_drop_call_cl(status, NULL);

  /* Clean up child process list */
  struct list* child_processes_ptr = &curr_thread->pcb->child_processes;
  struct process_status* child_process_status;

  struct list_elem* curr = list_begin(child_processes_ptr);
  while (curr != list_end(child_processes_ptr)) {
    child_process_status = list_entry(curr, struct process_status, elem);

    /* Move to next before freeing child_process_status to prevent next from being set to the wrong
     * address */
    curr = list_next(curr);

    /* Decrement reference count in each shared status. Free if ref_count reaches 0. */
    void lst_rm_callback(struct process_status * child_process_status, void* args UNUSED) {
      list_remove(&child_process_status->elem);
    }
    closure_t lst_rm_callback_cl;
    closure_init(&lst_rm_callback_cl, child_process_status, lst_rm_callback);
    arc_drop_call_cl(child_process_status, &lst_rm_callback_cl);
  }

  /* Clean up file descriptor table */
  struct list* fd_table_ptr = &curr_thread->pcb->fd_table;
  struct fd_table_entry* fdt_entry;

  curr = list_begin(fd_table_ptr);
  while (curr != list_end(fd_table_ptr)) {
    fdt_entry = list_entry(curr, struct fd_table_entry, elem);

    /* Move to next before freeing child_process_status to prevent next from being set to the wrong
     * address */
    curr = list_next(curr);

    /* Free the file descriptor and remove it from the file descriptor table */
    list_remove(&fdt_entry->elem);
    file_close(fdt_entry->file);
    free(fdt_entry);
  }

  /* Clean up synchronization primitives */
  int num_locks = curr_thread->pcb->num_locks;
  int num_semas = curr_thread->pcb->num_semas;

  for (int i = 0; i < num_locks; i++) {
    struct lock* lck_ptr = curr_thread->pcb->locks[i];
    if (lck_ptr->holder != NULL)
      list_remove(&lck_ptr->elem);
    free(lck_ptr);
  }

  for (int i = 0; i < num_semas; i++)
    free(curr_thread->pcb->semaphores[i]);

  /* Mark the child thread as dead */
  sema_up(&status->is_dead);

  /* Close the now-stopped executable and allow writing to it */
  file_close(curr_thread->pcb->executable);

  /* Free the PCB of this process and kill this thread
     Avoid race where PCB is freed before t->pcb is set to NULL
     If this happens, then an unfortuantely timed timer interrupt
     can try to activate the pagedir, but it is now freed memory */
  curr_thread->pcb = NULL;
  free(curr_thread->pcb);

  sema_up(&temporary);
  thread_exit();
}

/* Sets up the CPU for running user code in the current
   thread. This function is called on every context switch. */
void process_activate(void) {
  struct thread* t = thread_current();

  /* Activate thread's page tables. */
  if (t->pcb != NULL && t->pcb->pagedir != NULL)
    pagedir_activate(t->pcb->pagedir);
  else
    pagedir_activate(NULL);

  /* Set thread's kernel stack for use in processing interrupts.
     This does nothing if this is not a user process. */
  tss_update();
}

/* We load ELF binaries.  The following definitions are taken
   from the ELF specification, [ELF1], more-or-less verbatim.  */

/* ELF types.  See [ELF1] 1-2. */
typedef uint32_t Elf32_Word, Elf32_Addr, Elf32_Off;
typedef uint16_t Elf32_Half;

/* For use with ELF types in printf(). */
#define PE32Wx PRIx32 /* Print Elf32_Word in hexadecimal. */
#define PE32Ax PRIx32 /* Print Elf32_Addr in hexadecimal. */
#define PE32Ox PRIx32 /* Print Elf32_Off in hexadecimal. */
#define PE32Hx PRIx16 /* Print Elf32_Half in hexadecimal. */

/* Executable header.  See [ELF1] 1-4 to 1-8.
   This appears at the very beginning of an ELF binary. */
struct Elf32_Ehdr {
  unsigned char e_ident[16];
  Elf32_Half e_type;
  Elf32_Half e_machine;
  Elf32_Word e_version;
  Elf32_Addr e_entry;
  Elf32_Off e_phoff;
  Elf32_Off e_shoff;
  Elf32_Word e_flags;
  Elf32_Half e_ehsize;
  Elf32_Half e_phentsize;
  Elf32_Half e_phnum;
  Elf32_Half e_shentsize;
  Elf32_Half e_shnum;
  Elf32_Half e_shstrndx;
};

/* Program header.  See [ELF1] 2-2 to 2-4.
   There are e_phnum of these, starting at file offset e_phoff
   (see [ELF1] 1-6). */
struct Elf32_Phdr {
  Elf32_Word p_type;
  Elf32_Off p_offset;
  Elf32_Addr p_vaddr;
  Elf32_Addr p_paddr;
  Elf32_Word p_filesz;
  Elf32_Word p_memsz;
  Elf32_Word p_flags;
  Elf32_Word p_align;
};

/* Values for p_type.  See [ELF1] 2-3. */
#define PT_NULL 0           /* Ignore. */
#define PT_LOAD 1           /* Loadable segment. */
#define PT_DYNAMIC 2        /* Dynamic linking info. */
#define PT_INTERP 3         /* Name of dynamic loader. */
#define PT_NOTE 4           /* Auxiliary info. */
#define PT_SHLIB 5          /* Reserved. */
#define PT_PHDR 6           /* Program header table. */
#define PT_STACK 0x6474e551 /* Stack segment. */

/* Flags for p_flags.  See [ELF3] 2-3 and 2-4. */
#define PF_X 1 /* Executable. */
#define PF_W 2 /* Writable. */
#define PF_R 4 /* Readable. */

static bool setup_stack(void** esp);
static bool validate_segment(const struct Elf32_Phdr*, struct file*);
static bool load_segment(struct file* file, off_t ofs, uint8_t* upage, uint32_t read_bytes,
                         uint32_t zero_bytes, bool writable);

/* Loads an ELF executable from FILE_NAME into the current thread.
   Stores the executable's entry point into *EIP
   and its initial stack pointer into *ESP.
   Returns true if successful, false otherwise. */
bool load(const char* file_name, void (**eip)(void), void** esp) {
  struct thread* t = thread_current();
  struct Elf32_Ehdr ehdr;
  struct file* file = NULL;
  off_t file_ofs;
  bool success = false;
  int i;

  /* Allocate and activate page directory. */
  t->pcb->pagedir = pagedir_create();
  if (t->pcb->pagedir == NULL)
    goto done;
  process_activate();

  int argc = 0;
  const char* argv[128];
  void* argv_addr[128];

  char* save_ptr;
  char* token = strtok_r((char*)file_name, " ", &save_ptr);
  while (token != NULL) {
    argv[argc] = token;
    argc += 1;
    token = strtok_r(NULL, " ", &save_ptr);
  }

  strlcpy(t->pcb->process_name, argv[0], PGSIZE);

  /* Open executable file. */
  file = filesys_open(argv[0]);
  if (file == NULL) {
    printf("load: %s: open failed\n", file_name);
    goto done;
  }
  t->pcb->executable = file;

  /* Read and verify executable header. */
  if (file_read(file, &ehdr, sizeof ehdr) != sizeof ehdr ||
      memcmp(ehdr.e_ident, "\177ELF\1\1\1", 7) || ehdr.e_type != 2 || ehdr.e_machine != 3 ||
      ehdr.e_version != 1 || ehdr.e_phentsize != sizeof(struct Elf32_Phdr) || ehdr.e_phnum > 1024) {
    printf("load: %s: error loading executable\n", file_name);
    goto done;
  }

  /* Read program headers. */
  file_ofs = ehdr.e_phoff;
  for (i = 0; i < ehdr.e_phnum; i++) {
    struct Elf32_Phdr phdr;

    if (file_ofs < 0 || file_ofs > file_length(file))
      goto done;
    file_seek(file, file_ofs);

    if (file_read(file, &phdr, sizeof phdr) != sizeof phdr)
      goto done;
    file_ofs += sizeof phdr;
    switch (phdr.p_type) {
      case PT_NULL:
      case PT_NOTE:
      case PT_PHDR:
      case PT_STACK:
      default:
        /* Ignore this segment. */
        break;
      case PT_DYNAMIC:
      case PT_INTERP:
      case PT_SHLIB:
        goto done;
      case PT_LOAD:
        if (validate_segment(&phdr, file)) {
          bool writable = (phdr.p_flags & PF_W) != 0;
          uint32_t file_page = phdr.p_offset & ~PGMASK;
          uint32_t mem_page = phdr.p_vaddr & ~PGMASK;
          uint32_t page_offset = phdr.p_vaddr & PGMASK;
          uint32_t read_bytes, zero_bytes;
          if (phdr.p_filesz > 0) {
            /* Normal segment.
                     Read initial part from disk and zero the rest. */
            read_bytes = page_offset + phdr.p_filesz;
            zero_bytes = (ROUND_UP(page_offset + phdr.p_memsz, PGSIZE) - read_bytes);
          } else {
            /* Entirely zero.
                     Don't read anything from disk. */
            read_bytes = 0;
            zero_bytes = ROUND_UP(page_offset + phdr.p_memsz, PGSIZE);
          }
          if (!load_segment(file, file_page, (void*)mem_page, read_bytes, zero_bytes, writable))
            goto done;
        } else
          goto done;
        break;
    }
  }

  /* Set up stack. */
  if (!setup_stack(esp))
    goto done;

  *esp = (void (*)(void))PHYS_BASE;
  for (int i = argc - 1; i >= 0; i--) {
    // we add 1 b/c of null terminator
    *esp -= strlen(argv[i]) + 1;
    argv_addr[i] = *esp;
    strlcpy(*esp, argv[i], PGSIZE);
  }

  /* Word alignment */
  int lower_bytes_pad = ((3 + argc) * 4) % 16;
  int upper_bytes_pad = (-1 * (int)(*esp)) % 16;
  int padding_needed = (-1 * (upper_bytes_pad + lower_bytes_pad)) % 16;
  if (padding_needed < 0) {
    padding_needed += 16;
  }

  /* Inserting padding for arguments */
  *esp -= padding_needed;
  memset(*esp, 0, padding_needed);

  /* Null terminator sentinel */
  *esp -= sizeof(*esp);
  memset(*esp, 0, sizeof(int));

  /* Push addresses of argv[argc] */
  for (int i = argc - 1; i >= 0; i--) {
    *esp -= sizeof(*esp);
    memcpy(*esp, &argv_addr[i], sizeof(int));
  }

  /* Push address of argv */
  void* address_of_argv = *esp;
  *esp -= sizeof(*esp);
  memcpy(*esp, &address_of_argv, sizeof(int));

  /* Push argc */
  *esp -= sizeof(*esp);
  memcpy(*esp, &argc, sizeof(int));

  /* Push fake address */
  *esp -= sizeof(*esp);

  /* Start address. */
  *eip = (void (*)(void))ehdr.e_entry;

  success = true;

done:

  // prevent any writes to this executable
  if (success) {
    file_deny_write(file);
  }
  /* We arrive here whether the load is successful or not. */
  // file_close(file);
  return success;
}

/* load() helpers. */

static bool install_page(void* upage, void* kpage, bool writable);

/* Checks whether PHDR describes a valid, loadable segment in
   FILE and returns true if so, false otherwise. */
static bool validate_segment(const struct Elf32_Phdr* phdr, struct file* file) {
  /* p_offset and p_vaddr must have the same page offset. */
  if ((phdr->p_offset & PGMASK) != (phdr->p_vaddr & PGMASK))
    return false;

  /* p_offset must point within FILE. */
  if (phdr->p_offset > (Elf32_Off)file_length(file))
    return false;

  /* p_memsz must be at least as big as p_filesz. */
  if (phdr->p_memsz < phdr->p_filesz)
    return false;

  /* The segment must not be empty. */
  if (phdr->p_memsz == 0)
    return false;

  /* The virtual memory region must both start and end within the
     user address space range. */
  if (!is_user_vaddr((void*)phdr->p_vaddr))
    return false;
  if (!is_user_vaddr((void*)(phdr->p_vaddr + phdr->p_memsz)))
    return false;

  /* The region cannot "wrap around" across the kernel virtual
     address space. */
  if (phdr->p_vaddr + phdr->p_memsz < phdr->p_vaddr)
    return false;

  /* Disallow mapping page 0.
     Not only is it a bad idea to map page 0, but if we allowed
     it then user code that passed a null pointer to system calls
     could quite likely panic the kernel by way of null pointer
     assertions in memcpy(), etc. */
  if (phdr->p_vaddr < PGSIZE)
    return false;

  /* It's okay. */
  return true;
}

/* Loads a segment starting at offset OFS in FILE at address
   UPAGE.  In total, READ_BYTES + ZERO_BYTES bytes of virtual
   memory are initialized, as follows:

        - READ_BYTES bytes at UPAGE must be read from FILE
          starting at offset OFS.

        - ZERO_BYTES bytes at UPAGE + READ_BYTES must be zeroed.

   The pages initialized by this function must be writable by the
   user process if WRITABLE is true, read-only otherwise.

   Return true if successful, false if a memory allocation error
   or disk read error occurs. */
static bool load_segment(struct file* file, off_t ofs, uint8_t* upage, uint32_t read_bytes,
                         uint32_t zero_bytes, bool writable) {
  ASSERT((read_bytes + zero_bytes) % PGSIZE == 0);
  ASSERT(pg_ofs(upage) == 0);
  ASSERT(ofs % PGSIZE == 0);

  file_seek(file, ofs);
  while (read_bytes > 0 || zero_bytes > 0) {
    /* Calculate how to fill this page.
         We will read PAGE_READ_BYTES bytes from FILE
         and zero the final PAGE_ZERO_BYTES bytes. */
    size_t page_read_bytes = read_bytes < PGSIZE ? read_bytes : PGSIZE;
    size_t page_zero_bytes = PGSIZE - page_read_bytes;

    /* Get a page of memory. */
    uint8_t* kpage = palloc_get_page(PAL_USER);
    if (kpage == NULL)
      return false;

    /* Load this page. */
    if (file_read(file, kpage, page_read_bytes) != (int)page_read_bytes) {
      palloc_free_page(kpage);
      return false;
    }
    memset(kpage + page_read_bytes, 0, page_zero_bytes);

    /* Add the page to the process's address space. */
    if (!install_page(upage, kpage, writable)) {
      palloc_free_page(kpage);
      return false;
    }

    /* Advance. */
    read_bytes -= page_read_bytes;
    zero_bytes -= page_zero_bytes;
    upage += PGSIZE;
  }
  return true;
}

/* Create a minimal stack by mapping a zeroed page at the top of
   user virtual memory. */
static bool setup_stack(void** esp) {
  uint8_t* kpage;
  bool success = false;

  kpage = palloc_get_page(PAL_USER | PAL_ZERO);
  if (kpage != NULL) {
    success = install_page(((uint8_t*)PHYS_BASE) - PGSIZE, kpage, true);
    if (success)
      *esp = PHYS_BASE;
    else
      palloc_free_page(kpage);
  }

  return success;
}

/* Adds a mapping from user virtual address UPAGE to kernel
   virtual address KPAGE to the page table.
   If WRITABLE is true, the user process may modify the page;
   otherwise, it is read-only.
   UPAGE must not already be mapped.
   KPAGE should probably be a page obtained from the user pool
   with palloc_get_page().
   Returns true on success, false if UPAGE is already mapped or
   if memory allocation fails. */
static bool install_page(void* upage, void* kpage, bool writable) {
  struct thread* t = thread_current();

  /* Verify that there's not already a page at that virtual
     address, then map our page there. */
  return (pagedir_get_page(t->pcb->pagedir, upage) == NULL &&
          pagedir_set_page(t->pcb->pagedir, upage, kpage, writable));
}

/* Returns true if t is the main thread of the process p */
bool is_main_thread(struct thread* t, struct process* p) { return p->main_thread == t; }

/* Gets the PID of a process */
pid_t get_pid(struct process* p) { return (pid_t)p->main_thread->tid; }

/* Creates a new stack for the thread and sets up its arguments.
   Stores the thread's entry point into *EIP and its initial stack
   pointer into *ESP. Handles all cleanup if unsuccessful. Returns
   true if successful, false otherwise.

   This function will be implemented in Project 2: Multithreading. For
   now, it does nothing. You may find it necessary to change the
   function signature. */
<<<<<<< HEAD
bool setup_thread(void (**eip)(void), void **esp, stub_fun sf) {
  uint8_t *kpage = palloc_get_page(PAL_USER | PAL_ZERO);
  if (kpage == NULL)
    return false;

  for (int32_t *page_addr = PHYS_BASE - PGSIZE; page_addr >= 0; page_addr -= PGSIZE) {
    bool success = install_page((uint8_t *)page_addr, kpage, true);
    if (success) {
      *esp = page_addr + PGSIZE;
      // NOTE: mismatching fn ptr signatures
      *eip = (void (*)(void))sf;
      return true;
    }
  }
  palloc_free_page(kpage);
  return false;
}
=======
bool setup_thread(void (**eip)(void) UNUSED, void** esp UNUSED) { return false; }
>>>>>>> 868e2bb5

/* Starts a new thread with a new user stack running SF, which takes
   TF and ARG as arguments on its user stack. This new thread may be
   scheduled (and may even exit) before pthread_execute () returns.
   Returns the new thread's TID or TID_ERROR if the thread cannot
   be created properly.

   This function will be implemented in Project 2: Multithreading and
   should be similar to process_execute (). For now, it does nothing.
   */
<<<<<<< HEAD
tid_t pthread_execute(stub_fun sf UNUSED, pthread_fun tf UNUSED, void *arg UNUSED) {
  struct join_status *status = malloc(sizeof(struct join_status));
}
=======
tid_t pthread_execute(stub_fun sf UNUSED, pthread_fun tf UNUSED, void* arg UNUSED) { return -1; }
>>>>>>> 868e2bb5

/* A thread function that creates a new user thread and starts it
   running. Responsible for adding itself to the list of threads in
   the PCB.

   This function will be implemented in Project 2: Multithreading and
   should be similar to start_process (). For now, it does nothing. */
static void start_pthread(void* exec_ UNUSED) {}

/* Waits for thread with TID to die, if that thread was spawned
   in the same process and has not been waited on yet. Returns TID on
   success and returns TID_ERROR on failure immediately, without
   waiting.

   This function will be implemented in Project 2: Multithreading. For
   now, it does nothing. */
tid_t pthread_join(tid_t tid UNUSED) { return -1; }

/* Free the current thread's resources. Most resources will
   be freed on thread_exit(), so all we have to do is deallocate the
   thread's userspace stack. Wake any waiters on this thread.

   The main thread should not use this function. See
   pthread_exit_main() below.

   This function will be implemented in Project 2: Multithreading. For
   now, it does nothing. */
void pthread_exit(void) {}

/* Only to be used when the main thread explicitly calls pthread_exit.
   The main thread should wait on all threads in the process to
   terminate properly, before exiting itself. When it exits itself, it
   must terminate the process in addition to all necessary duties in
   pthread_exit.

   This function will be implemented in Project 2: Multithreading. For
   now, it does nothing. */
void pthread_exit_main(void) {}<|MERGE_RESOLUTION|>--- conflicted
+++ resolved
@@ -22,13 +22,8 @@
 static struct semaphore temporary;
 static thread_func start_process NO_RETURN;
 static thread_func start_pthread NO_RETURN;
-<<<<<<< HEAD
-static bool load(const char *file_name, void (**eip)(void), void **esp);
-bool setup_thread(void (**eip)(void), void **esp, stub_fun sf);
-=======
 static bool load(const char* file_name, void (**eip)(void), void** esp);
-bool setup_thread(void (**eip)(void), void** esp);
->>>>>>> 868e2bb5
+bool setup_thread(void (**eip)(void), void** esp, stub_fun sf);
 
 /* is_valid_buffer - Returns whether the first size bytes of the buffer pointed to by ptr are in
  * user space and mapped. */
@@ -825,14 +820,13 @@
    This function will be implemented in Project 2: Multithreading. For
    now, it does nothing. You may find it necessary to change the
    function signature. */
-<<<<<<< HEAD
-bool setup_thread(void (**eip)(void), void **esp, stub_fun sf) {
-  uint8_t *kpage = palloc_get_page(PAL_USER | PAL_ZERO);
+bool setup_thread(void (**eip)(void), void** esp, stub_fun sf) {
+  uint8_t* kpage = palloc_get_page(PAL_USER | PAL_ZERO);
   if (kpage == NULL)
     return false;
 
-  for (int32_t *page_addr = PHYS_BASE - PGSIZE; page_addr >= 0; page_addr -= PGSIZE) {
-    bool success = install_page((uint8_t *)page_addr, kpage, true);
+  for (int32_t* page_addr = PHYS_BASE - PGSIZE; page_addr >= 0; page_addr -= PGSIZE) {
+    bool success = install_page((uint8_t*)page_addr, kpage, true);
     if (success) {
       *esp = page_addr + PGSIZE;
       // NOTE: mismatching fn ptr signatures
@@ -843,9 +837,6 @@
   palloc_free_page(kpage);
   return false;
 }
-=======
-bool setup_thread(void (**eip)(void) UNUSED, void** esp UNUSED) { return false; }
->>>>>>> 868e2bb5
 
 /* Starts a new thread with a new user stack running SF, which takes
    TF and ARG as arguments on its user stack. This new thread may be
@@ -856,13 +847,9 @@
    This function will be implemented in Project 2: Multithreading and
    should be similar to process_execute (). For now, it does nothing.
    */
-<<<<<<< HEAD
-tid_t pthread_execute(stub_fun sf UNUSED, pthread_fun tf UNUSED, void *arg UNUSED) {
-  struct join_status *status = malloc(sizeof(struct join_status));
-}
-=======
-tid_t pthread_execute(stub_fun sf UNUSED, pthread_fun tf UNUSED, void* arg UNUSED) { return -1; }
->>>>>>> 868e2bb5
+tid_t pthread_execute(stub_fun sf UNUSED, pthread_fun tf UNUSED, void* arg UNUSED) {
+  struct join_status* status = malloc(sizeof(struct join_status));
+}
 
 /* A thread function that creates a new user thread and starts it
    running. Responsible for adding itself to the list of threads in
