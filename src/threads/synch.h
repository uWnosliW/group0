--- conflicted
+++ resolved
@@ -18,13 +18,9 @@
 
 /* Lock. */
 struct lock {
-<<<<<<< HEAD
-=======
   struct list_elem elem;
->>>>>>> cd3e473c
   struct thread *holder;      /* Thread holding lock (for debugging). */
   struct semaphore semaphore; /* Binary semaphore controlling access. */
-  struct list_elem elem;      // So threads can keep track of locks held
 };
 typedef struct lock lock_t;
 // stores priority donations
@@ -80,11 +76,6 @@
 
 /* Initialize closure with default vals */
 void closure_init(closure_t *cl, void *env, void *(*fn)(void *, void *));
-<<<<<<< HEAD
-void remove_donation(struct thread *t, struct thread *donor);
-void donate_priority(struct thread *recipient, struct thread *donor);
-=======
->>>>>>> cd3e473c
 
 /* Atomic counter, for reference counting */
 typedef struct atomic_int {
