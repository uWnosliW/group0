/* This file is derived from source code for the Nachos
   instructional operating system.  The Nachos copyright notice
   is reproduced in full below. */

/* Copyright (c) 1992-1996 The Regents of the University of California.
   All rights reserved.

   Permission to use, copy, modify, and distribute this software
   and its documentation for any purpose, without fee, and
   without written agreement is hereby granted, provided that the
   above copyright notice and the following two paragraphs appear
   in all copies of this software.

   IN NO EVENT SHALL THE UNIVERSITY OF CALIFORNIA BE LIABLE TO
   ANY PARTY FOR DIRECT, INDIRECT, SPECIAL, INCIDENTAL, OR
   CONSEQUENTIAL DAMAGES ARISING OUT OF THE USE OF THIS SOFTWARE
   AND ITS DOCUMENTATION, EVEN IF THE UNIVERSITY OF CALIFORNIA
   HAS BEEN ADVISED OF THE POSSIBILITY OF SUCH DAMAGE.

   THE UNIVERSITY OF CALIFORNIA SPECIFICALLY DISCLAIMS ANY
   WARRANTIES, INCLUDING, BUT NOT LIMITED TO, THE IMPLIED
   WARRANTIES OF MERCHANTABILITY AND FITNESS FOR A PARTICULAR
   PURPOSE.  THE SOFTWARE PROVIDED HEREUNDER IS ON AN "AS IS"
   BASIS, AND THE UNIVERSITY OF CALIFORNIA HAS NO OBLIGATION TO
   PROVIDE MAINTENANCE, SUPPORT, UPDATES, ENHANCEMENTS, OR
   MODIFICATIONS.
*/

#include "threads/synch.h"
#include "stdbool.h"
#include "threads/interrupt.h"
#include "threads/malloc.h"
#include "threads/thread.h"
#include <stdio.h>
#include <string.h>

/* Initializes semaphore SEMA to VALUE.  A semaphore is a
   nonnegative integer along with two atomic operators for
   manipulating it:

   - down or "P": wait for the value to become positive, then
     decrement it.

   - up or "V": increment the value (and wake up one waiting
     thread, if any). */
void sema_init(struct semaphore *sema, unsigned value) {
  ASSERT(sema != NULL);

  sema->value = value;
  list_init(&sema->waiters);
}

void donate_priority(struct thread *recipient, struct thread *donor) {
  sema_down(&recipient->eprio_list_sema);
  struct effective_priority donation;
  donation.donor = donor;
  list_push_back(&recipient->effective_priorities, &donation.elem);
  sema_up(&recipient->eprio_list_sema);
}

/* Down or "P" operation on a semaphore.  Waits for SEMA's value
   to become positive and then atomically decrements it.

   This function may sleep, so it must not be called within an
   interrupt handler.  This function may be called with
   interrupts disabled, but if it sleeps then the next scheduled
   thread will probably turn interrupts back on. */
void sema_down(struct semaphore *sema) {
  enum intr_level old_level;

  ASSERT(sema != NULL);
  ASSERT(!intr_context());

  old_level = intr_disable(); // This disables context switching
  while (sema->value == 0) {
    list_push_back(&sema->waiters, &thread_current()->elem);
    thread_block();
  }
  sema->value--;
  intr_set_level(old_level);
}

/* Down or "P" operation on a semaphore, but only if the
   semaphore is not already 0.  Returns true if the semaphore is
   decremented, false otherwise.

   This function may be called from an interrupt handler. */
bool sema_try_down(struct semaphore *sema) {
  enum intr_level old_level;
  bool success;

  ASSERT(sema != NULL);

  old_level = intr_disable();
  if (sema->value > 0) {
    sema->value--;
    success = true;
  } else
    success = false;
  intr_set_level(old_level);

  return success;
}

/* Up or "V" operation on a semaphore.  Increments SEMA's value
   and wakes up one thread of those waiting for SEMA, if any.

   This function may be called from an interrupt handler. */
void sema_up(struct semaphore *sema) {
  enum intr_level old_level;

  ASSERT(sema != NULL);

  old_level = intr_disable();
<<<<<<< HEAD
  if (!list_empty(&sema->waiters)) {
    struct list_elem *e;
    struct thread *curr;

    // finds the thread with the highest effective priority, then unblocks that thread
    struct thread *highest_prio = list_entry(list_pop_front(&sema->waiters), struct thread, elem);
    for (e = list_begin(&sema->waiters); e != list_end(&sema->waiters); e = list_next(e)) {
      curr = list_entry(e, struct thread, elem);
      if (thread_get_effpriority(highest_prio) < thread_get_effpriority(curr)) {
        highest_prio = curr;
      }
    }
    thread_unblock(highest_prio);
=======

  /* Wake up highest priority waiter */
  bool should_yield = false;

  if (!list_empty(&sema->waiters)) {
    struct list_elem *max_prio_elem = list_max(&sema->waiters, prio_less, NULL);
    list_remove(max_prio_elem);

    struct thread *t = list_entry(max_prio_elem, struct thread, elem);
    thread_unblock(t);
    if (thread_get_eprio(t) > thread_get_priority())
      should_yield = true;
>>>>>>> cd3e473c
  }
  sema->value++;

  intr_set_level(old_level);

  /* If the thread woken up has higher priority, have the current thread yield */
  if (!intr_context() && should_yield)
    thread_yield();
}

static void sema_test_helper(void *sema_);

/* Self-test for semaphores that makes control "ping-pong"
   between a pair of threads.  Insert calls to printf() to see
   what's going on. */
void sema_self_test(void) {
  struct semaphore sema[2];
  int i;

  printf("Testing semaphores...");
  sema_init(&sema[0], 0);
  sema_init(&sema[1], 0);
  thread_create("sema-test", PRI_DEFAULT, sema_test_helper, &sema);
  for (i = 0; i < 10; i++) {
    sema_up(&sema[0]);
    sema_down(&sema[1]);
  }
  printf("done.\n");
}

/* Thread function used by sema_self_test(). */
static void sema_test_helper(void *sema_) {
  struct semaphore *sema = sema_;
  int i;

  for (i = 0; i < 10; i++) {
    sema_down(&sema[0]);
    sema_up(&sema[1]);
  }
}

/* Initializes LOCK.  A lock can be held by at most a single
   thread at any given time.  Our locks are not "recursive", that
   is, it is an error for the thread currently holding a lock to
   try to acquire that lock.

   A lock is a specialization of a semaphore with an initial
   value of 1.  The difference between a lock and such a
   semaphore is twofold.  First, a semaphore can have a value
   greater than 1, but a lock can only be owned by a single
   thread at a time.  Second, a semaphore does not have an owner,
   meaning that one thread can "down" the semaphore and then
   another one "up" it, but with a lock the same thread must both
   acquire and release it.  When these restrictions prove
   onerous, it's a good sign that a semaphore should be used,
   instead of a lock. */
void lock_init(struct lock *lock) {
  ASSERT(lock != NULL);

  lock->holder = NULL;
  sema_init(&lock->semaphore, 1);
}

/* Acquires LOCK, sleeping until it becomes available if
   necessary.  The lock must not already be held by the current
   thread.

   This function may sleep, so it must not be called within an
   interrupt handler.  This function may be called with
   interrupts disabled, but interrupts will be turned back on if
   we need to sleep. */
void lock_acquire(struct lock *lock) {
  ASSERT(lock != NULL);
  ASSERT(!intr_context());
  ASSERT(!lock_held_by_current_thread(lock));

<<<<<<< HEAD
  /* donates priority before we get blocked if the lock is already held by another thread*/
  enum intr_level old_level = intr_disable();
  if (lock->holder != NULL) {
    donate_priority(lock->holder, thread_current());
  }
  sema_down(&lock->semaphore);
  lock->holder = thread_current();
=======
  enum intr_level old_level = intr_disable();

  struct thread *t = thread_current();

  // t->lock_requested = lock;
  sema_down(&lock->semaphore);

  lock->holder = t;
  list_push_back(&t->locks_held, &lock->elem);

>>>>>>> cd3e473c
  intr_set_level(old_level);
}

/* Tries to acquires LOCK and returns true if successful or false
   on failure.  The lock must not already be held by the current
   thread.

   This function will not sleep, so it may be called within an
   interrupt handler. */
bool lock_try_acquire(struct lock *lock) {
  bool success;

  ASSERT(lock != NULL);
  ASSERT(!lock_held_by_current_thread(lock));

  success = sema_try_down(&lock->semaphore);
  if (success) {
    lock->holder = thread_current();
    list_push_back(thread_current(), &lock->elem);
  }
  return success;
}

// removes the donation made by `donor`
void remove_donation(struct thread *t, struct thread *donor) {
  struct list_elem *e;
  struct effective_priority *curr;
  for (e = list_begin(&t->effective_priorities); e != list_end(&t->effective_priorities);
       e = list_next(e)) {
    curr = list_entry(e, struct effective_priority, elem);
    if (curr->donor->tid == donor->tid) {
      list_remove(e);
      return;
    }
  }

  // errors, we should not be removing donations by threads which never donated priority
  ASSERT(1 == 0);
}

/* Releases LOCK, which must be owned by the current thread.

   An interrupt handler cannot acquire a lock, so it does not
   make sense to try to release a lock within an interrupt
   handler. */
void lock_release(struct lock *lock) {
  ASSERT(lock != NULL);
  ASSERT(lock_held_by_current_thread(lock));

<<<<<<< HEAD
  enum intr_level old_level;
  old_level = intr_disable();

  /* finds highest priority thread. since interrupts are disabled, this will be the same thread
  that gets unblocked by sema_up */
  struct semaphore *sema = &lock->semaphore;
  if (!list_empty(&sema->waiters)) {
    struct thread *highest_prio = list_entry(list_pop_front(&sema->waiters), struct thread, elem);
    struct thread *curr;
    struct list_elem *e;
    for (e = list_begin(&sema->waiters); e != list_end(&sema->waiters); e = list_next(e)) {
      curr = list_entry(e, struct thread, elem);
      if (thread_get_effpriority(highest_prio) < thread_get_effpriority(curr)) {
        highest_prio = curr;
      }
    }

    /* remove all the priority donations from thread_current and give it to the highest priority
     * thread */
    for (e = list_begin(&sema->waiters); e != list_end(&sema->waiters); e = list_next(e)) {
      curr = list_entry(e, struct thread, elem);
      remove_donation(thread_current(), curr);

      // check that the thread isn't donating priority to itself
      if (curr->tid != highest_prio->tid) {
        donate_priority(highest_prio, curr);
      }
    }
    thread_try_preempt(highest_prio);
  }
=======
  enum intr_level old_level = intr_disable();

  struct thread *t = thread_current();

  if (!list_empty(&t->locks_held)) {
    struct list_elem *e = list_begin(&t->locks_held);
    struct lock *lck = list_entry(e, struct lock, elem);

    while (e != list_end(&t->locks_held) && lck != lock) {
      e = list_next(e);
      lck = list_entry(e, struct lock, elem);
    }
    ASSERT(e != list_end(&t->locks_held));
    list_remove(e);
  }
  intr_set_level(old_level);

>>>>>>> cd3e473c
  lock->holder = NULL;
  sema_up(&lock->semaphore);

  intr_set_level(old_level);
}

/* Returns true if the current thread holds LOCK, false
   otherwise.  (Note that testing whether some other thread holds
   a lock would be racy.) */
bool lock_held_by_current_thread(const struct lock *lock) {
  ASSERT(lock != NULL);

  return lock->holder == thread_current();
}

/* Initializes a readers-writers lock */
void rw_lock_init(struct rw_lock *rw_lock) {
  lock_init(&rw_lock->lock);
  cond_init(&rw_lock->read);
  cond_init(&rw_lock->write);
  rw_lock->AR = rw_lock->WR = rw_lock->AW = rw_lock->WW = 0;
}

/* Acquire a writer-centric readers-writers lock */
void rw_lock_acquire(struct rw_lock *rw_lock, bool reader) {
  // Must hold the guard lock the entire time
  lock_acquire(&rw_lock->lock);

  if (reader) {
    // Reader code: Block while there are waiting or active writers
    while ((rw_lock->AW + rw_lock->WW) > 0) {
      rw_lock->WR++;
      cond_wait(&rw_lock->read, &rw_lock->lock);
      rw_lock->WR--;
    }
    rw_lock->AR++;
  } else {
    // Writer code: Block while there are any active readers/writers in the system
    while ((rw_lock->AR + rw_lock->AW) > 0) {
      rw_lock->WW++;
      cond_wait(&rw_lock->write, &rw_lock->lock);
      rw_lock->WW--;
    }
    rw_lock->AW++;
  }

  // Release guard lock
  lock_release(&rw_lock->lock);
}

/* Release a writer-centric readers-writers lock */
void rw_lock_release(struct rw_lock *rw_lock, bool reader) {
  // Must hold the guard lock the entire time
  lock_acquire(&rw_lock->lock);

  if (reader) {
    // Reader code: Wake any waiting writers if we are the last reader
    rw_lock->AR--;
    if (rw_lock->AR == 0 && rw_lock->WW > 0)
      cond_signal(&rw_lock->write, &rw_lock->lock);
  } else {
    // Writer code: First try to wake a waiting writer, otherwise all waiting readers
    rw_lock->AW--;
    if (rw_lock->WW > 0)
      cond_signal(&rw_lock->write, &rw_lock->lock);
    else if (rw_lock->WR > 0)
      cond_broadcast(&rw_lock->read, &rw_lock->lock);
  }

  // Release guard lock
  lock_release(&rw_lock->lock);
}

/* One semaphore in a list. */
struct semaphore_elem {
  struct list_elem elem;      /* List element. */
  struct thread *thread_ptr;  /* Thread waiting on the semaphore */
  struct semaphore semaphore; /* This semaphore. */
};

/* Initializes condition variable COND.  A condition variable
   allows one piece of code to signal a condition and cooperating
   code to receive the signal and act upon it. */
void cond_init(struct condition *cond) {
  ASSERT(cond != NULL);

  list_init(&cond->waiters);
}

/* Atomically releases LOCK and waits for COND to be signaled by
   some other piece of code.  After COND is signaled, LOCK is
   reacquired before returning.  LOCK must be held before calling
   this function.

   The monitor implemented by this function is "Mesa" style, not
   "Hoare" style, that is, sending and receiving a signal are not
   an atomic operation.  Thus, typically the caller must recheck
   the condition after the wait completes and, if necessary, wait
   again.

   A given condition variable is associated with only a single
   lock, but one lock may be associated with any number of
   condition variables.  That is, there is a one-to-many mapping
   from locks to condition variables.

   This function may sleep, so it must not be called within an
   interrupt handler.  This function may be called with
   interrupts disabled, but interrupts will be turned back on if
   we need to sleep. */
void cond_wait(struct condition *cond, struct lock *lock) {
  struct semaphore_elem waiter;

  ASSERT(cond != NULL);
  ASSERT(lock != NULL);
  ASSERT(!intr_context());
  ASSERT(lock_held_by_current_thread(lock));

  /* Initialize semaphore elem struct */
  waiter.thread_ptr = thread_current();
  sema_init(&waiter.semaphore, 0);

  /* Handle lock release and reacquisition after being signalled */
  list_push_back(&cond->waiters, &waiter.elem);
  lock_release(lock);
  sema_down(&waiter.semaphore);
  lock_acquire(lock);
}

/* Helper function for finding the highest priority waiter in a conditional variable */
static bool cond_prio_less(const struct list_elem *a, const struct list_elem *b, void *aux UNUSED) {
  struct thread *thread_a = list_entry(a, struct semaphore_elem, elem)->thread_ptr;
  struct thread *thread_b = list_entry(b, struct semaphore_elem, elem)->thread_ptr;

  return thread_get_eprio(thread_a) < thread_get_eprio(thread_b);
}

/* If any threads are waiting on COND (protected by LOCK), then
   this function signals one of them to wake up from its wait.
   LOCK must be held before calling this function.

   An interrupt handler cannot acquire a lock, so it does not
   make sense to try to signal a condition variable within an
   interrupt handler. */
void cond_signal(struct condition *cond, struct lock *lock UNUSED) {
  ASSERT(cond != NULL);
  ASSERT(lock != NULL);
  ASSERT(!intr_context());
  ASSERT(lock_held_by_current_thread(lock));

  if (!list_empty(&cond->waiters)) {
    struct list_elem *max_prio_elem = list_max(&cond->waiters, cond_prio_less, NULL);
    list_remove(max_prio_elem);
    sema_up(&list_entry(max_prio_elem, struct semaphore_elem, elem)->semaphore);
  }
}

/* Wakes up all threads, if any, waiting on COND (protected by
   LOCK).  LOCK must be held before calling this function.

   An interrupt handler cannot acquire a lock, so it does not
   make sense to try to signal a condition variable within an
   interrupt handler. */
void cond_broadcast(struct condition *cond, struct lock *lock) {
  ASSERT(cond != NULL);
  ASSERT(lock != NULL);

  while (!list_empty(&cond->waiters))
    cond_signal(cond, lock);
}

void closure_init(closure_t *cl, void *env, void *(*fn)(void *, void *)) {
  cl->env = env;
  cl->cl = fn;
}

/* Initialize atomic_int_t obj */
void atomic_int_init(atomic_int_t *ai) { atomic_int_init_with(ai, 0); }

void atomic_int_init_with(atomic_int_t *ai, int val) {
  ai->val = val;
  lock_init(&ai->mutex);
}

void atomic_int_incr(atomic_int_t *ai) {
  lock_acquire(&ai->mutex);
  ai->val++;
  lock_release(&ai->mutex);
}

void atomic_int_decr(atomic_int_t *ai) {
  lock_acquire(&ai->mutex);
  ai->val--;
  lock_release(&ai->mutex);
}

void atomic_int_call(atomic_int_t *ai, int (*fn)(int)) {
  lock_acquire(&ai->mutex);
  ai->val = fn(ai->val);
  lock_release(&ai->mutex);
}

void atomic_int_call_cl(atomic_int_t *ai, closure_t *cl) {
  lock_acquire(&ai->mutex);
  ai->val = (int)cl->cl(cl->env, (void *)ai->val);
  lock_release(&ai->mutex);
}<|MERGE_RESOLUTION|>--- conflicted
+++ resolved
@@ -50,14 +50,6 @@
   list_init(&sema->waiters);
 }
 
-void donate_priority(struct thread *recipient, struct thread *donor) {
-  sema_down(&recipient->eprio_list_sema);
-  struct effective_priority donation;
-  donation.donor = donor;
-  list_push_back(&recipient->effective_priorities, &donation.elem);
-  sema_up(&recipient->eprio_list_sema);
-}
-
 /* Down or "P" operation on a semaphore.  Waits for SEMA's value
    to become positive and then atomically decrements it.
 
@@ -112,21 +104,6 @@
   ASSERT(sema != NULL);
 
   old_level = intr_disable();
-<<<<<<< HEAD
-  if (!list_empty(&sema->waiters)) {
-    struct list_elem *e;
-    struct thread *curr;
-
-    // finds the thread with the highest effective priority, then unblocks that thread
-    struct thread *highest_prio = list_entry(list_pop_front(&sema->waiters), struct thread, elem);
-    for (e = list_begin(&sema->waiters); e != list_end(&sema->waiters); e = list_next(e)) {
-      curr = list_entry(e, struct thread, elem);
-      if (thread_get_effpriority(highest_prio) < thread_get_effpriority(curr)) {
-        highest_prio = curr;
-      }
-    }
-    thread_unblock(highest_prio);
-=======
 
   /* Wake up highest priority waiter */
   bool should_yield = false;
@@ -139,7 +116,6 @@
     thread_unblock(t);
     if (thread_get_eprio(t) > thread_get_priority())
       should_yield = true;
->>>>>>> cd3e473c
   }
   sema->value++;
 
@@ -216,15 +192,6 @@
   ASSERT(!intr_context());
   ASSERT(!lock_held_by_current_thread(lock));
 
-<<<<<<< HEAD
-  /* donates priority before we get blocked if the lock is already held by another thread*/
-  enum intr_level old_level = intr_disable();
-  if (lock->holder != NULL) {
-    donate_priority(lock->holder, thread_current());
-  }
-  sema_down(&lock->semaphore);
-  lock->holder = thread_current();
-=======
   enum intr_level old_level = intr_disable();
 
   struct thread *t = thread_current();
@@ -235,7 +202,6 @@
   lock->holder = t;
   list_push_back(&t->locks_held, &lock->elem);
 
->>>>>>> cd3e473c
   intr_set_level(old_level);
 }
 
@@ -259,23 +225,6 @@
   return success;
 }
 
-// removes the donation made by `donor`
-void remove_donation(struct thread *t, struct thread *donor) {
-  struct list_elem *e;
-  struct effective_priority *curr;
-  for (e = list_begin(&t->effective_priorities); e != list_end(&t->effective_priorities);
-       e = list_next(e)) {
-    curr = list_entry(e, struct effective_priority, elem);
-    if (curr->donor->tid == donor->tid) {
-      list_remove(e);
-      return;
-    }
-  }
-
-  // errors, we should not be removing donations by threads which never donated priority
-  ASSERT(1 == 0);
-}
-
 /* Releases LOCK, which must be owned by the current thread.
 
    An interrupt handler cannot acquire a lock, so it does not
@@ -285,38 +234,6 @@
   ASSERT(lock != NULL);
   ASSERT(lock_held_by_current_thread(lock));
 
-<<<<<<< HEAD
-  enum intr_level old_level;
-  old_level = intr_disable();
-
-  /* finds highest priority thread. since interrupts are disabled, this will be the same thread
-  that gets unblocked by sema_up */
-  struct semaphore *sema = &lock->semaphore;
-  if (!list_empty(&sema->waiters)) {
-    struct thread *highest_prio = list_entry(list_pop_front(&sema->waiters), struct thread, elem);
-    struct thread *curr;
-    struct list_elem *e;
-    for (e = list_begin(&sema->waiters); e != list_end(&sema->waiters); e = list_next(e)) {
-      curr = list_entry(e, struct thread, elem);
-      if (thread_get_effpriority(highest_prio) < thread_get_effpriority(curr)) {
-        highest_prio = curr;
-      }
-    }
-
-    /* remove all the priority donations from thread_current and give it to the highest priority
-     * thread */
-    for (e = list_begin(&sema->waiters); e != list_end(&sema->waiters); e = list_next(e)) {
-      curr = list_entry(e, struct thread, elem);
-      remove_donation(thread_current(), curr);
-
-      // check that the thread isn't donating priority to itself
-      if (curr->tid != highest_prio->tid) {
-        donate_priority(highest_prio, curr);
-      }
-    }
-    thread_try_preempt(highest_prio);
-  }
-=======
   enum intr_level old_level = intr_disable();
 
   struct thread *t = thread_current();
@@ -334,7 +251,6 @@
   }
   intr_set_level(old_level);
 
->>>>>>> cd3e473c
   lock->holder = NULL;
   sema_up(&lock->semaphore);
 
