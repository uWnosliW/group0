--- conflicted
+++ resolved
@@ -359,14 +359,11 @@
     cond_signal(cond, lock);
 }
 
-<<<<<<< HEAD
-=======
 void closure_init(closure_t* cl, void* env, void* (*fn)(void*, void*)) {
   cl->env = env;
   cl->cl = fn;
 }
 
->>>>>>> c3d228eb
 /* Initialize atomic_int_t obj */
 void atomic_int_init(atomic_int_t* ai) { atomic_int_init_with(ai, 0); }
 
@@ -387,32 +384,6 @@
   lock_release(&ai->mutex);
 }
 
-<<<<<<< HEAD
-/* Initialize arc */
-void arc_init(arc_t* a, void* ptr) {
-  a->ptr = ptr;
-  atomic_int_init(&a->ref_ct);
-}
-
-/* Records a new reference to obj */
-void arc_borrow(arc_t* a) { atomic_int_incr(&a->ref_ct); }
-
-/* Records a reference drop. Deallocate object if last reference. */
-void arc_drop(arc_t* a, bool free_ptr, bool free_this) {
-  atomic_int_decr(&a->ref_ct);
-
-  lock_acquire(&a->ref_ct.mutex);
-  if (a->ref_ct.val == 0) {
-    if (free_ptr) {
-      free(a->ptr);
-    }
-    if (free_this) {
-      free(a);
-      return;
-    }
-  }
-  lock_release(&a->ref_ct.mutex);
-=======
 void atomic_int_call(atomic_int_t* ai, int (*fn)(int)) {
   lock_acquire(&ai->mutex);
   ai->val = fn(ai->val);
@@ -423,5 +394,4 @@
   lock_acquire(&ai->mutex);
   ai->val = (int)cl->cl(cl->env, (void*)ai->val);
   lock_release(&ai->mutex);
->>>>>>> c3d228eb
 }