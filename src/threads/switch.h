--- conflicted
+++ resolved
@@ -4,16 +4,6 @@
 #ifndef __ASSEMBLER__
 /* switch_thread()'s stack frame. */
 struct switch_threads_frame {
-<<<<<<< HEAD
-  uint8_t fpu[108];    /* 28: FPU */
-  uint32_t edi;        /*  0: Saved %edi. */
-  uint32_t esi;        /*  4: Saved %esi. */
-  uint32_t ebp;        /*  8: Saved %ebp. */
-  uint32_t ebx;        /* 12: Saved %ebx. */
-  void (*eip)(void);   /* 16: Return address. */
-  struct thread* cur;  /* 20: switch_threads()'s CUR argument. */
-  struct thread* next; /* 24: switch_threads()'s NEXT argument. */
-=======
   uint8_t fpu[108];    /*   0: FPU */
   uint32_t edi;        /* 108: Saved %edi. */
   uint32_t esi;        /* 112: Saved %esi. */
@@ -22,7 +12,6 @@
   void (*eip)(void);   /* 124: Return address. */
   struct thread* cur;  /* 128: switch_threads()'s CUR argument. */
   struct thread* next; /* 132: switch_threads()'s NEXT argument. */
->>>>>>> c3d228eb
 };
 
 /* Switches from CUR, which must be the running thread, to NEXT,
