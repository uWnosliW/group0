#include "threads/thread.h"
#include "threads/flags.h"
#include "threads/interrupt.h"
#include "threads/intr-stubs.h"
#include "threads/palloc.h"
#include "threads/switch.h"
#include "threads/synch.h"
#include "threads/vaddr.h"
#include <debug.h>
#include <random.h>
#include <stddef.h>
#include <stdio.h>
#include <string.h>
#ifdef USERPROG
#include "userprog/process.h"
#endif

/* Random value for struct thread's `magic' member.
   Used to detect stack overflow.  See the big comment at the top
   of thread.h for details. */
#define THREAD_MAGIC 0xcd6abf4b

/* List of processes in THREAD_READY state, that is, processes
   that are ready to run but not actually running. */
static struct list fifo_ready_list;

/* List of all processes.  Processes are added to this list
   when they are first scheduled and removed when they exit. */
static struct list all_list;

/* Idle thread. */
static struct thread *idle_thread;

/* Initial thread, the thread running init.c:main(). */
static struct thread *initial_thread;

/* Lock used by allocate_tid(). */
static struct lock tid_lock;

/* Stack frame for kernel_thread(). */
struct kernel_thread_frame {
  void *eip;             /* Return address. */
  thread_func *function; /* Function to call. */
  void *aux;             /* Auxiliary data for function. */
};

// Maximum donation chain length to prevent needless recursion
static const uint32_t MAX_DONATION_CHAIN_LEN = 10;

/* Statistics. */
static long long idle_ticks;   /* # of timer ticks spent idle. */
static long long kernel_ticks; /* # of timer ticks in kernel threads. */
static long long user_ticks;   /* # of timer ticks in user programs. */

/* Scheduling. */
#define TIME_SLICE 4          /* # of timer ticks to give each thread. */
static unsigned thread_ticks; /* # of timer ticks since last yield. */

static void init_thread(struct thread *, const char *name, int priority);
static bool is_thread(struct thread *) UNUSED;
static void *alloc_frame(struct thread *, size_t size);
static void schedule(void);
static void thread_enqueue(struct thread *t);
static tid_t allocate_tid(void);
void thread_switch_tail(struct thread *prev);

static void kernel_thread(thread_func *, void *aux);
static void idle(void *aux UNUSED);
static struct thread *running_thread(void);

static struct thread *next_thread_to_run(void);
static struct thread *thread_schedule_fifo(void);
static struct thread *thread_schedule_prio(void);
static struct thread *thread_schedule_fair(void);
static struct thread *thread_schedule_mlfqs(void);
static struct thread *thread_schedule_reserved(void);

/* Determines which scheduler the kernel should use.
   Controlled by the kernel command-line options
    "-sched=fifo", "-sched=prio",
    "-sched=fair". "-sched=mlfqs"
   Is equal to SCHED_FIFO by default. */
enum sched_policy active_sched_policy;

/* Selects a thread to run from the ready list according to
   some scheduling policy, and returns a pointer to it. */
typedef struct thread *scheduler_func(void);

/* Jump table for dynamically dispatching the current scheduling
   policy in use by the kernel. */
scheduler_func *scheduler_jump_table[8] = {thread_schedule_fifo,     thread_schedule_prio,
                                           thread_schedule_fair,     thread_schedule_mlfqs,
                                           thread_schedule_reserved, thread_schedule_reserved,
                                           thread_schedule_reserved, thread_schedule_reserved};

/* Initializes the threading system by transforming the code
   that's currently running into a thread.  This can't work in
   general and it is possible in this case only because loader.S
   was careful to put the bottom of the stack at a page boundary.

   Also initializes the run queue and the tid lock.

   After calling this function, be sure to initialize the page
   allocator before trying to create any threads with
   thread_create().

   It is not safe to call thread_current() until this function
   finishes. */
void thread_init(void) {
  ASSERT(intr_get_level() == INTR_OFF);

  lock_init(&tid_lock);
  list_init(&fifo_ready_list);
  list_init(&all_list);

  /* Set up a thread structure for the running thread. */
  initial_thread = running_thread();
  init_thread(initial_thread, "main", PRI_DEFAULT);
  initial_thread->status = THREAD_RUNNING;
  initial_thread->tid = allocate_tid();
}

/* Starts preemptive thread scheduling by enabling interrupts.
   Also creates the idle thread. */
void thread_start(void) {
  /* Create the idle thread. */
  struct semaphore idle_started;
  sema_init(&idle_started, 0);
  thread_create("idle", PRI_MIN, idle, &idle_started);

  /* Start preemptive thread scheduling. */
  intr_enable();

  /* Wait for the idle thread to initialize idle_thread. */
  sema_down(&idle_started);
}

/* Called by the timer interrupt handler at each timer tick.
   Thus, this function runs in an external interrupt context. */
void thread_tick(void) {
  struct thread *t = thread_current();

  /* Update statistics. */
  if (t == idle_thread)
    idle_ticks++;
#ifdef USERPROG
  else if (t->pcb != NULL)
    user_ticks++;
#endif
  else
    kernel_ticks++;

  /* Enforce preemption. */
  if (++thread_ticks >= TIME_SLICE)
    intr_yield_on_return();
}

/* Prints thread statistics. */
void thread_print_stats(void) {
  printf("Thread: %lld idle ticks, %lld kernel ticks, %lld user ticks\n", idle_ticks, kernel_ticks,
         user_ticks);
}

/* Creates a new kernel thread named NAME with the given initial
   PRIORITY, which executes FUNCTION passing AUX as the argument,
   and adds it to the ready queue.  Returns the thread identifier
   for the new thread, or TID_ERROR if creation fails.

   If thread_start() has been called, then the new thread may be
   scheduled before thread_create() returns.  It could even exit
   before thread_create() returns.  Contrariwise, the original
   thread may run for any amount of time before the new thread is
   scheduled.  Use a semaphore or some other form of
   synchronization if you need to ensure ordering.

   The code provided sets the new thread's `priority' member to
   PRIORITY, but no actual priority scheduling is implemented.
   Priority scheduling is the goal of Problem 1-3. */
tid_t thread_create(const char *name, int priority, thread_func *function, void *aux) {
  struct thread *t;
  struct kernel_thread_frame *kf;
  struct switch_entry_frame *ef;
  struct switch_threads_frame *sf;
  tid_t tid;

  ASSERT(function != NULL);
  // TODO: initialize all the new fields
  /* Allocate thread. */
  t = palloc_get_page(PAL_ZERO);
  if (t == NULL)
    return TID_ERROR;

  /* Initialize thread. */
  init_thread(t, name, priority);
  tid = t->tid = allocate_tid();

  /* Stack frame for kernel_thread(). */
  kf = alloc_frame(t, sizeof *kf);
  kf->eip = NULL;
  kf->function = function;
  kf->aux = aux;

  /* Stack frame for switch_entry(). */
  ef = alloc_frame(t, sizeof *ef);
  ef->eip = (void (*)(void))kernel_thread;

  /* Stack frame for switch_threads(). */
  sf = alloc_frame(t, sizeof *sf);
  sf->eip = switch_entry;
  sf->ebp = 0;

  /* Initialize FPU */
  uint8_t tmp[108];
  asm volatile("fsave (%0)" : : "g"(&tmp));     // tmp save fpu of parent thread
  asm volatile("fninit");                       // fninit fpu of child thread
  asm volatile("fsave (%0)" : : "g"(&sf->fpu)); // save newly inited fpu for child thread
  asm volatile("frstor (%0)" : : "g"(&tmp));    // restore fpu of parent thread

  /* Add to run queue. */
  thread_unblock(t);

  // preempt current thread if new thread has higher priority
  thread_try_preempt(t);

  return tid;
}

/* Puts the current thread to sleep.  It will not be scheduled
   again until awoken by thread_unblock().

   This function must be called with interrupts turned off.  It
   is usually a better idea to use one of the synchronization
   primitives in synch.h. */
void thread_block(void) {
  ASSERT(!intr_context());
  ASSERT(intr_get_level() == INTR_OFF);

  thread_current()->status = THREAD_BLOCKED;
  schedule();
}

/* Places a thread on the ready structure appropriate for the
   current active scheduling policy.

   This function must be called with interrupts turned off. */
static void thread_enqueue(struct thread *t) {
  ASSERT(intr_get_level() == INTR_OFF);
  ASSERT(is_thread(t));

  if (active_sched_policy == SCHED_FIFO)
    list_push_back(&fifo_ready_list, &t->elem);
  else if (active_sched_policy == SCHED_PRIO) {
    // Push thread into the ready queue, priority ordering will be handled by the scheduler
    list_push_back(&fifo_ready_list, &t->elem);
  } else
    PANIC("Unimplemented scheduling policy value: %d", active_sched_policy);
}

/* Transitions a blocked thread T to the ready-to-run state.
   This is an error if T is not blocked.  (Use thread_yield() to
   make the running thread ready.)

   This function does not preempt the running thread.  This can
   be important: if the caller had disabled interrupts itself,
   it may expect that it can atomically unblock a thread and
   update other data. */
void thread_unblock(struct thread *t) {
  enum intr_level old_level;

  ASSERT(is_thread(t));

  old_level = intr_disable();
  ASSERT(t->status == THREAD_BLOCKED);
  thread_enqueue(t);
  t->status = THREAD_READY;
  intr_set_level(old_level);
}

/* Returns the name of the running thread. */
const char *thread_name(void) { return thread_current()->name; }

/* Returns the running thread.
   This is running_thread() plus a couple of sanity checks.
   See the big comment at the top of thread.h for details. */
struct thread *thread_current(void) {
  struct thread *t = running_thread();

  /* Make sure T is really a thread.
     If either of these assertions fire, then your thread may
     have overflowed its stack.  Each thread has less than 4 kB
     of stack, so a few big automatic arrays or moderate
     recursion can cause stack overflow. */
  ASSERT(is_thread(t));
  ASSERT(t->status == THREAD_RUNNING);

  return t;
}

/* Returns the running thread's tid. */
tid_t thread_tid(void) { return thread_current()->tid; }

/* Deschedules the current thread and destroys it.  Never
   returns to the caller. */
void thread_exit(void) {
  ASSERT(!intr_context());

  /* Remove thread from all threads list, set our status to dying,
     and schedule another process.  That process will destroy us
     when it calls thread_switch_tail(). */
  intr_disable();
  list_remove(&thread_current()->allelem);
  thread_current()->status = THREAD_DYING;
  schedule();
  NOT_REACHED();
}

/* Yields the CPU.  The current thread is not put to sleep and
   may be scheduled again immediately at the scheduler's whim. */
void thread_yield(void) {
  struct thread *cur = thread_current();
  enum intr_level old_level;

  ASSERT(!intr_context());

  old_level = intr_disable();
  if (cur != idle_thread)
    thread_enqueue(cur);
  cur->status = THREAD_READY;
  schedule();
  intr_set_level(old_level);
}

/* Invoke function 'func' on all threads, passing along 'aux'.
   This function must be called with interrupts off. */
void thread_foreach(thread_action_func *func, void *aux) {
  struct list_elem *e;

  ASSERT(intr_get_level() == INTR_OFF);

  for (e = list_begin(&all_list); e != list_end(&all_list); e = list_next(e)) {
    struct thread *t = list_entry(e, struct thread, allelem);
    func(t, aux);
  }
}

/* Sets the current thread's priority to NEW_PRIORITY. */
void thread_set_priority(int new_priority) { thread_current()->priority = new_priority; }

/* Returns the current thread's priority. */
int thread_get_priority(void) { return thread_get_effpriority(thread_current()); }

// gets the effective priority of a thread
int thread_get_effpriority(struct thread *t) {
  sema_down(&(t->eprio_list_sema));

  // return base priority if no donations
  if (list_empty(&(t->effective_priorities))) {
    sema_up(&(t->eprio_list_sema));
    return t->priority;
  }

  // recursively find the maximum effective priority of donors
  int priority = t->priority;
  for (struct list_elem *e = list_begin(&(t->effective_priorities));
       e != list_end(&(t->effective_priorities)); e = list_next(e)) {
    struct thread *t = list_entry(e, struct thread, elem);
    int donor_priority = thread_get_effpriority(t);
    if (donor_priority > priority) {
      priority = donor_priority;
    }
  }
  sema_up(&(t->eprio_list_sema));
  return priority;
}

// sets the effective priority of a thread
void thread_set_effpriority(struct thread *t, struct thread *donor) {
  sema_down(&(t->eprio_list_sema));
  struct effective_priority donation;
  donation.donor = donor;
  list_push_back(&(t->effective_priorities), &(donation.elem));
  sema_up(&(t->eprio_list_sema));
}

/* Sets the current thread's nice value to NICE. */
void thread_set_nice(int nice UNUSED) { /* Not yet implemented. */
}

/* Returns the current thread's nice value. */
int thread_get_nice(void) {
  /* Not yet implemented. */
  return 0;
}

/* Returns 100 times the system load average. */
int thread_get_load_avg(void) {
  /* Not yet implemented. */
  return 0;
}

/* Returns 100 times the current thread's recent_cpu value. */
int thread_get_recent_cpu(void) {
  /* Not yet implemented. */
  return 0;
}

/* Idle thread.  Executes when no other thread is ready to run.

   The idle thread is initially put on the ready list by
   thread_start().  It will be scheduled once initially, at which
   point it initializes idle_thread, "up"s the semaphore passed
   to it to enable thread_start() to continue, and immediately
   blocks.  After that, the idle thread never appears in the
   ready list.  It is returned by next_thread_to_run() as a
   special case when the ready list is empty. */
static void idle(void *idle_started_ UNUSED) {
  struct semaphore *idle_started = idle_started_;
  idle_thread = thread_current();
  sema_up(idle_started);

  for (;;) {
    /* Let someone else run. */
    intr_disable();
    thread_block();

    /* Re-enable interrupts and wait for the next one.

         The `sti' instruction disables interrupts until the
         completion of the next instruction, so these two
         instructions are executed atomically.  This atomicity is
         important; otherwise, an interrupt could be handled
         between re-enabling interrupts and waiting for the next
         one to occur, wasting as much as one clock tick worth of
         time.

         See [IA32-v2a] "HLT", [IA32-v2b] "STI", and [IA32-v3a]
         7.11.1 "HLT Instruction". */
    asm volatile("sti; hlt" : : : "memory");
  }
}

/* Function used as the basis for a kernel thread. */
static void kernel_thread(thread_func *function, void *aux) {
  ASSERT(function != NULL);

  intr_enable(); /* The scheduler runs with interrupts off. */
  function(aux); /* Execute the thread function. */
  thread_exit(); /* If function() returns, kill the thread. */
}

/* Returns the running thread. */
struct thread *running_thread(void) {
  uint32_t *esp;

  /* Copy the CPU's stack pointer into `esp', and then round that
     down to the start of a page.  Because `struct thread' is
     always at the beginning of a page and the stack pointer is
     somewhere in the middle, this locates the curent thread. */
  asm("mov %%esp, %0" : "=g"(esp));
  return pg_round_down(esp);
}

/* Returns true if T appears to point to a valid thread. */
static bool is_thread(struct thread *t) { return t != NULL && t->magic == THREAD_MAGIC; }

/* Does basic initialization of T as a blocked thread named
   NAME. */
static void init_thread(struct thread *t, const char *name, int priority) {
  enum intr_level old_level;

  ASSERT(t != NULL);
  ASSERT(PRI_MIN <= priority && priority <= PRI_MAX);
  ASSERT(name != NULL);

  memset(t, 0, sizeof *t);
  t->status = THREAD_BLOCKED;
  strlcpy(t->name, name, sizeof t->name);
  t->stack = (uint8_t *)t + PGSIZE;
  t->priority = priority;
  t->pcb = NULL;

  sema_init(&(t->eprio_list_sema), 1);
  list_init(&(t->effective_priorities));
  list_init(&(t->locks_held));
  t->lock_waiting_on = NULL;

  t->magic = THREAD_MAGIC;

  old_level = intr_disable();
  list_push_back(&all_list, &t->allelem);
  intr_set_level(old_level);
}

/* Allocates a SIZE-byte frame at the top of thread T's stack and
   returns a pointer to the frame's base. */
static void *alloc_frame(struct thread *t, size_t size) {
  /* Stack data is always allocated in word-size units. */
  ASSERT(is_thread(t));
  ASSERT(size % sizeof(uint32_t) == 0);

  t->stack -= size;
  return t->stack;
}

/* First-in first-out scheduler */
static struct thread *thread_schedule_fifo(void) {
  if (!list_empty(&fifo_ready_list))
    return list_entry(list_pop_front(&fifo_ready_list), struct thread, elem);
  else
    return idle_thread;
}

/* Strict priority scheduler */
static struct thread *thread_schedule_prio(void) {
<<<<<<< HEAD
  // If the list is not empty, schedule highest priority thread, otherwise return idle thread
  if (!list_empty(&fifo_ready_list)) {
    struct list_elem *e = list_begin(&fifo_ready_list);

    struct thread *highest_prio_thread = list_entry(e, struct thread, elem);
    struct thread *curr_thread;

    while (e != list_end(&fifo_ready_list)) {
      curr_thread = list_entry(e, struct thread, elem);
      if (thread_get_effpriority(curr_thread) > thread_get_effpriority(highest_prio_thread)) {
        highest_prio_thread = curr_thread;
      }
      e = list_next(e);
    }

    return highest_prio_thread;
  }
  return idle_thread;
=======
  PANIC("Unimplemented scheduler policy: \"-sched=prio\"");
>>>>>>> ab70b57c
}

/* Fair priority scheduler */
static struct thread *thread_schedule_fair(void) {
  PANIC("Unimplemented scheduler policy: \"-sched=fair\"");
}

/* Multi-level feedback queue scheduler */
static struct thread *thread_schedule_mlfqs(void) {
  PANIC("Unimplemented scheduler policy: \"-sched=mlfqs\"");
}

/* Not an actual scheduling policy — placeholder for empty
 * slots in the scheduler jump table. */
static struct thread *thread_schedule_reserved(void) {
  PANIC("Invalid scheduler policy value: %d", active_sched_policy);
}

/* Chooses and returns the next thread to be scheduled.  Should
   return a thread from the run queue, unless the run queue is
   empty.  (If the running thread can continue running, then it
   will be in the run queue.)  If the run queue is empty, return
   idle_thread. */
static struct thread *next_thread_to_run(void) {
  return (scheduler_jump_table[active_sched_policy])();
}

/* Completes a thread switch by activating the new thread's page
   tables, and, if the previous thread is dying, destroying it.

   At this function's invocation, we just switched from thread
   PREV, the new thread is already running, and interrupts are
   still disabled.  This function is normally invoked by
   thread_switch() as its final action before returning, but
   the first time a thread is scheduled it is called by
   switch_entry() (see switch.S).

   It's not safe to call printf() until the thread switch is
   complete.  In practice that means that printf()s should be
   added at the end of the function.

   After this function and its caller returns, the thread switch
   is complete. */
void thread_switch_tail(struct thread *prev) {
  struct thread *cur = running_thread();

  ASSERT(intr_get_level() == INTR_OFF);

  /* Mark us as running. */
  cur->status = THREAD_RUNNING;

  /* Start new time slice. */
  thread_ticks = 0;

#ifdef USERPROG
  /* Activate the new address space. */
  process_activate();
#endif

  /* If the thread we switched from is dying, destroy its struct
     thread.  This must happen late so that thread_exit() doesn't
     pull out the rug under itself.  (We don't free
     initial_thread because its memory was not obtained via
     palloc().) */
  if (prev != NULL && prev->status == THREAD_DYING && prev != initial_thread) {
    ASSERT(prev != cur);
    palloc_free_page(prev);
  }
}

/* Schedules a new thread.  At entry, interrupts must be off and
   the running process's state must have been changed from
   running to some other state.  This function finds another
   thread to run and switches to it.

   It's not safe to call printf() until thread_switch_tail()
   has completed. */
static void schedule(void) {
  struct thread *cur = running_thread();
  struct thread *next = next_thread_to_run();
  struct thread *prev = NULL;

  ASSERT(intr_get_level() == INTR_OFF);
  ASSERT(cur->status != THREAD_RUNNING);
  ASSERT(is_thread(next));

  if (cur != next)
    prev = switch_threads(cur, next);
  thread_switch_tail(prev);
}
bool thread_try_preempt(struct thread *compare) {
  enum intr_level old_level;
  old_level = intr_disable();
  if (compare == NULL || !is_thread(compare)) {
    return false;
  }
  bool preempt = false;
  struct list_elem *e;
  for (e = list_begin(&fifo_ready_list); e != list_end(&fifo_ready_list); e = list_next(e)) {
    struct thread *t = list_entry(e, struct thread, elem);
    if (thread_current()->tid != t->tid && thread_get_priority() < thread_get_effpriority(t)) {
      preempt = true;
      break;
    }
  }
  if (thread_get_priority() < thread_get_effpriority(compare)) {
    preempt = true;
  }
  if (preempt) {
    thread_yield();
  }
  intr_set_level(old_level);
  return preempt;
}

/* Returns a tid to use for a new thread. */
static tid_t allocate_tid(void) {
  static tid_t next_tid = 1;
  tid_t tid;

  lock_acquire(&tid_lock);
  tid = next_tid++;
  lock_release(&tid_lock);

  return tid;
}

/* Offset of `stack' member within `struct thread'.
   Used by switch.S, which can't figure it out on its own. */
uint32_t thread_stack_ofs = offsetof(struct thread, stack);<|MERGE_RESOLUTION|>--- conflicted
+++ resolved
@@ -512,7 +512,6 @@
 
 /* Strict priority scheduler */
 static struct thread *thread_schedule_prio(void) {
-<<<<<<< HEAD
   // If the list is not empty, schedule highest priority thread, otherwise return idle thread
   if (!list_empty(&fifo_ready_list)) {
     struct list_elem *e = list_begin(&fifo_ready_list);
@@ -531,9 +530,6 @@
     return highest_prio_thread;
   }
   return idle_thread;
-=======
-  PANIC("Unimplemented scheduler policy: \"-sched=prio\"");
->>>>>>> ab70b57c
 }
 
 /* Fair priority scheduler */
